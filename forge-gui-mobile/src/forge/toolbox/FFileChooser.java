--- conflicted
+++ resolved
@@ -265,8 +265,8 @@
     }
 
     private void deleteFile(final Integer index, final File file) {
-        final String deleteObj = file.isDirectory() ? Localizer.getInstance().getMessage("lblDeleteFolder") : Localizer.getInstance().getMessage("lblDeleteFile");
-        FOptionPane.showConfirmDialog(Localizer.getInstance().getMessage("lblAreYouSureProceedDelete"), deleteObj,
+        final String deleteBehavior = file.isDirectory() ? Localizer.getInstance().getMessage("lblDeleteFolder") : Localizer.getInstance().getMessage("lblDeleteFile");
+        FOptionPane.showConfirmDialog(Localizer.getInstance().getMessage("lblAreYouSureProceedDelete"), deleteBehavior,
                 Localizer.getInstance().getMessage("lblDelete"), Localizer.getInstance().getMessage("lblCancel"), new Callback<Boolean>() {
             @Override
             public void run(Boolean result) {
@@ -367,25 +367,16 @@
                     FPopupMenu menu = new FPopupMenu() {
                         @Override
                         protected void buildMenu() {
-<<<<<<< HEAD
-                            final String renameObj = value.isDirectory() ? Localizer.getInstance().getMessage("lblRenameFolder") : Localizer.getInstance().getMessage("lblRenameFile");
-                            final String deleteObj = value.isDirectory() ? Localizer.getInstance().getMessage("lblDeleteFolder") : Localizer.getInstance().getMessage("lblDeleteFile");
-                            addItem(new FMenuItem(renameObj, FSkinImage.EDIT,
-=======
-                            String suffix = value.isDirectory() ? " Folder" : " File";
-                            addItem(new FMenuItem("Rename" + suffix, Forge.hdbuttons ? FSkinImage.HDEDIT : FSkinImage.EDIT,
->>>>>>> ea582088
+                            final String renameBehavior = value.isDirectory() ? Localizer.getInstance().getMessage("lblRenameFolder") : Localizer.getInstance().getMessage("lblRenameFile");
+                            final String deleteBehavior = value.isDirectory() ? Localizer.getInstance().getMessage("lblDeleteFolder") : Localizer.getInstance().getMessage("lblDeleteFile");
+                            addItem(new FMenuItem(renameBehavior, Forge.hdbuttons ? FSkinImage.HDEDIT : FSkinImage.EDIT,
                                     new FEventHandler() {
                                 @Override
                                 public void handleEvent(FEvent e) {
                                     renameFile(value);
                                 }
                             }));
-<<<<<<< HEAD
-                            addItem(new FMenuItem(deleteObj, FSkinImage.DELETE,
-=======
-                            addItem(new FMenuItem("Delete" + suffix, Forge.hdbuttons ? FSkinImage.HDDELETE : FSkinImage.DELETE,
->>>>>>> ea582088
+                            addItem(new FMenuItem(deleteBehavior, Forge.hdbuttons ? FSkinImage.HDEDIT : FSkinImage.EDIT,
                                     new FEventHandler() {
                                 @Override
                                 public void handleEvent(FEvent e) {
