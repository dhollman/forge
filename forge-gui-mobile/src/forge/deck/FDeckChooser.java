--- conflicted
+++ resolved
@@ -456,11 +456,7 @@
             case TinyLeaders:
                 cmbDeckTypes.addItem(DeckType.CUSTOM_DECK);
                 cmbDeckTypes.addItem(DeckType.RANDOM_DECK);
-<<<<<<< HEAD
                 if(FModel.isdeckGenMatrixLoaded()) {
-=======
-                if(!FModel.getPreferences().getPrefBoolean(ForgePreferences.FPref.LOAD_CARD_SCRIPTS_LAZILY)) {
->>>>>>> 47ebfec5
                     cmbDeckTypes.addItem(DeckType.RANDOM_CARDGEN_COMMANDER_DECK);
                 }
                 cmbDeckTypes.addItem(DeckType.RANDOM_COMMANDER_DECK);
@@ -591,14 +587,10 @@
             config = ItemManagerConfig.STRING_ONLY;
             break;
         case RANDOM_CARDGEN_COMMANDER_DECK:
-<<<<<<< HEAD
             pool= new ArrayList<>();
             if(FModel.isdeckGenMatrixLoaded()) {
                 pool = CommanderDeckGenerator.getCommanderDecks(lstDecks.getGameType().getDeckFormat(), isAi, true);
             }
-=======
-            pool = CommanderDeckGenerator.getCommanderDecks(lstDecks.getGameType().getDeckFormat(),isAi, true);
->>>>>>> 47ebfec5
             config = ItemManagerConfig.STRING_ONLY;
             break;
         case SCHEME_DECKS:
@@ -629,10 +621,7 @@
             break;
         case STANDARD_CARDGEN_DECK:
             maxSelections = 1;
-            pool= new ArrayList<>();
-            if(FModel.isdeckGenMatrixLoaded()) {
-                pool = CardThemedDeckGenerator.getMatrixDecks(FModel.getFormats().getStandard(), isAi);
-            }
+            pool = CardThemedDeckGenerator.getMatrixDecks(FModel.getFormats().getStandard(), isAi);
             config = ItemManagerConfig.STRING_ONLY;
             break;
         case MODERN_CARDGEN_DECK:
