--- conflicted
+++ resolved
@@ -485,8 +485,6 @@
         super.enter();
     }
 
-<<<<<<< HEAD
-=======
     @Override
     public void resLoaded() {
         super.resLoaded();
@@ -553,5 +551,4 @@
             difficulty.setY(336);
         }
     }
->>>>>>> 6f64c785
 }