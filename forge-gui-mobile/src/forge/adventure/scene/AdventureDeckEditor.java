--- conflicted
+++ resolved
@@ -570,34 +570,7 @@
                             FMenuItem addBasic = new FMenuItem(Forge.getLocalizer().getMessage("lblAddBasicLands"), FSkinImage.LANDLOGO, e1 -> launchBasicLandDialog());
                             addItem(addBasic);
                         }
-<<<<<<< HEAD
-=======
                         if (!isShop && catalogPage != null && !(catalogPage instanceof ContentPreviewPage)) {
-                            if (catalogPage.showNoSellCards) {
-                                FMenuItem hideNoSell = new FMenuItem(Forge.getLocalizer().getMessage("lblHideNoSell"), Forge.hdbuttons ? FSkinImage.HDMINUS : FSkinImage.MINUS, e1 -> catalogPage.toggleNoSellCards(false));
-                                addItem(hideNoSell);
-                                hideNoSell.setEnabled(catalogPage.showAutoSellCards || catalogPage.showCollectionCards);
-                            } else {
-                                addItem(new FMenuItem(Forge.getLocalizer().getMessage("lblShowNoSell"), Forge.hdbuttons ? FSkinImage.HDPLUS : FSkinImage.PLUS, e1 -> catalogPage.toggleNoSellCards(true)));
-                            }
-                            if (catalogPage.showAutoSellCards) {
-                                FMenuItem hideAutoSell = new FMenuItem(Forge.getLocalizer().getMessage("lblHideAutoSell"), Forge.hdbuttons ? FSkinImage.HDMINUS : FSkinImage.MINUS, e1 -> catalogPage.toggleAutoSellCards(false));
-                                addItem(hideAutoSell);
-                                hideAutoSell.setEnabled(catalogPage.showCollectionCards || catalogPage.showNoSellCards);
-                            } else {
-                                addItem(new FMenuItem(Forge.getLocalizer().getMessage("lblShowAutoSell"), Forge.hdbuttons ? FSkinImage.HDPLUS : FSkinImage.PLUS, e1 -> catalogPage.toggleAutoSellCards(true)));
-                            }
-                            if (catalogPage.showCollectionCards) {
-                                FMenuItem hideCollection = new FMenuItem(Forge.getLocalizer().getMessage("lblHideCollection"), Forge.hdbuttons ? FSkinImage.HDMINUS : FSkinImage.MINUS, e1 -> catalogPage.toggleCollectionCards(false));
-                                addItem(hideCollection);
-                                hideCollection.setEnabled(catalogPage.showAutoSellCards || catalogPage.showNoSellCards);
-                            } else {
-                                addItem(new FMenuItem(Forge.getLocalizer().getMessage("lblShowCollection"), Forge.hdbuttons ? FSkinImage.HDPLUS : FSkinImage.PLUS, e1 -> catalogPage.toggleCollectionCards(true)));
-                            }
-                            if (!catalogPage.showNoSellCards || !catalogPage.showAutoSellCards || !catalogPage.showCollectionCards) {
-                                addItem(new FMenuItem(Forge.getLocalizer().getMessage("lblShowAll"), Forge.hdbuttons ? FSkinImage.HDPLUS : FSkinImage.PLUS, e1 -> catalogPage.showAllCards()));
-                            }
-
                             // Add bulk sell menu option. This will sell all cards in the current filter.
                             int count = 0;
                             int value = 0;
@@ -624,7 +597,6 @@
                                 });
                             }));
                         }
->>>>>>> e5936842
                         ((DeckEditorPage) getSelectedPage()).buildDeckMenu(this);
                     }
                 };
