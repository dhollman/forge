--- conflicted
+++ resolved
@@ -29,13 +29,8 @@
     public boolean collision;
     public boolean invertHeight;
     public String[] spriteNames;
-<<<<<<< HEAD
-    public List<String> enemies;
-    public List<String> pointsOfInterest;
-=======
     public String[] enemies;
     public String[] pointsOfInterest;
->>>>>>> 93ac9fd7
     public BiomeStructureData[] structures;
 
     private ArrayList<EnemyData> enemyList;
