--- conflicted
+++ resolved
@@ -1,101 +1,96 @@
-package forge.item;
-
-import com.google.common.base.Predicate;
-import com.google.common.base.Predicates;
-
-
-
-
-/**
- * Filtering conditions for miscellaneous InventoryItems.
- */
-public abstract class ItemPredicate {
-
-    // Static builder methods - they choose concrete implementation by
-    // themselves
-
-    /**
-     * Checks that the inventory item is a Booster Pack.
-     * 
-     * @return the predicate
-     */
-    public static Predicate<InventoryItem> IsBoosterPack = new Predicate<InventoryItem>() {
-
-        @Override
-        public boolean apply(final InventoryItem card) {
-            return card instanceof BoosterPack;
-        }
-    };
-
-    /**
-     * Checks that the inventory item is a Fat Pack.
-     * 
-     * @return the predicate
-     */
-    public static Predicate<InventoryItem> IsFatPack = new Predicate<InventoryItem>() {
-
-        @Override
-        public boolean apply(final InventoryItem card) {
-            return card instanceof FatPack;
-        }
-    };
-
-    /**
-     * Checks that the inventory item is a Tournament Pack.
-     * 
-     * @return the predicate
-     */
-    public static Predicate<InventoryItem> IsTournamentPack = new Predicate<InventoryItem>() {
-
-        @Override
-        public boolean apply(final InventoryItem card) {
-            return card instanceof TournamentPack && !((TournamentPack)card).isStarterDeck();
-        }
-    };
-
-    /**
-     * Checks that the inventory item is a Starter Deck.
-     * 
-     * @return the predicate
-     */
-    public static Predicate<InventoryItem> IsStarterDeck = new Predicate<InventoryItem>() {
-
-        @Override
-        public boolean apply(final InventoryItem card) {
-            return card instanceof TournamentPack && ((TournamentPack)card).isStarterDeck();
-        }
-    };
-
-    /**
-     * Checks that the inventory item is a Prebuilt Deck.
-     * 
-     * @return the predicate
-     */
-    public static Predicate<InventoryItem> IsPrebuiltDeck = new Predicate<InventoryItem>() {
-
-        @Override
-        public boolean apply(final InventoryItem card) {
-            return card instanceof PreconDeck;
-        }
-    };
-<<<<<<< HEAD
-    
-    
-=======
-
->>>>>>> f569dd78
-    /**
-     * The Class Presets.
-     */
-    public static class Presets {
-
-
-
-        /** The Item IsPack. */
-        @SuppressWarnings("unchecked")
-        public static final Predicate<InventoryItem> IS_PACK = Predicates.or(IsBoosterPack, IsFatPack, IsTournamentPack);
-
-        /** The Item IsDeck. */
-        public static final Predicate<InventoryItem> IS_DECK = Predicates.or(IsStarterDeck, IsPrebuiltDeck);
-    }
-}
+package forge.item;
+
+import com.google.common.base.Predicate;
+import com.google.common.base.Predicates;
+
+
+
+
+/**
+ * Filtering conditions for miscellaneous InventoryItems.
+ */
+public abstract class ItemPredicate {
+
+    // Static builder methods - they choose concrete implementation by
+    // themselves
+
+    /**
+     * Checks that the inventory item is a Booster Pack.
+     * 
+     * @return the predicate
+     */
+    public static Predicate<InventoryItem> IsBoosterPack = new Predicate<InventoryItem>() {
+
+        @Override
+        public boolean apply(final InventoryItem card) {
+            return card instanceof BoosterPack;
+        }
+    };
+
+    /**
+     * Checks that the inventory item is a Fat Pack.
+     * 
+     * @return the predicate
+     */
+    public static Predicate<InventoryItem> IsFatPack = new Predicate<InventoryItem>() {
+
+        @Override
+        public boolean apply(final InventoryItem card) {
+            return card instanceof FatPack;
+        }
+    };
+
+    /**
+     * Checks that the inventory item is a Tournament Pack.
+     * 
+     * @return the predicate
+     */
+    public static Predicate<InventoryItem> IsTournamentPack = new Predicate<InventoryItem>() {
+
+        @Override
+        public boolean apply(final InventoryItem card) {
+            return card instanceof TournamentPack && !((TournamentPack)card).isStarterDeck();
+        }
+    };
+
+    /**
+     * Checks that the inventory item is a Starter Deck.
+     * 
+     * @return the predicate
+     */
+    public static Predicate<InventoryItem> IsStarterDeck = new Predicate<InventoryItem>() {
+
+        @Override
+        public boolean apply(final InventoryItem card) {
+            return card instanceof TournamentPack && ((TournamentPack)card).isStarterDeck();
+        }
+    };
+
+    /**
+     * Checks that the inventory item is a Prebuilt Deck.
+     * 
+     * @return the predicate
+     */
+    public static Predicate<InventoryItem> IsPrebuiltDeck = new Predicate<InventoryItem>() {
+
+        @Override
+        public boolean apply(final InventoryItem card) {
+            return card instanceof PreconDeck;
+        }
+    };
+
+    /**
+     * The Class Presets.
+     */
+    public static class Presets {
+
+
+
+        /** The Item IsPack. */
+        @SuppressWarnings("unchecked")
+        public static final Predicate<InventoryItem> IS_PACK = Predicates.or(IsBoosterPack, IsFatPack, IsTournamentPack);
+
+        /** The Item IsDeck. */
+        public static final Predicate<InventoryItem> IS_DECK = Predicates.or(IsStarterDeck, IsPrebuiltDeck);
+    }
+}