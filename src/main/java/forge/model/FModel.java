/*
 * Forge: Play Magic: the Gathering.
 * Copyright (C) 2011  Forge Team
 *
 * This program is free software: you can redistribute it and/or modify
 * it under the terms of the GNU General Public License as published by
 * the Free Software Foundation, either version 3 of the License, or
 * (at your option) any later version.
 * 
 * This program is distributed in the hope that it will be useful,
 * but WITHOUT ANY WARRANTY; without even the implied warranty of
 * MERCHANTABILITY or FITNESS FOR A PARTICULAR PURPOSE.  See the
 * GNU General Public License for more details.
 * 
 * You should have received a copy of the GNU General Public License
 * along with this program.  If not, see <http://www.gnu.org/licenses/>.
 */
package forge.model;

import java.io.File;
import java.io.FileNotFoundException;
import java.io.FileOutputStream;
import java.io.IOException;
import java.io.OutputStream;
import java.io.PrintStream;
import java.util.List;

import forge.Constant;
import forge.Constant.Preferences;
import forge.card.BoosterData;
import forge.card.CardBlock;
import forge.card.EditionCollection;
import forge.card.FatPackData;
import forge.card.FormatCollection;
import forge.card.cardfactory.CardStorageReader;
import forge.deck.CardCollections;
import forge.error.BugReporter;
import forge.error.ExceptionHandler;
import forge.game.GameState;
import forge.game.GameType;
import forge.game.MatchController;
import forge.game.limited.GauntletMini;
import forge.game.player.LobbyPlayer;
import forge.gauntlet.GauntletData;
import forge.gui.GuiUtils;
import forge.item.CardDb;
import forge.properties.ForgePreferences;
import forge.properties.ForgePreferences.FPref;
import forge.quest.QuestController;
import forge.quest.QuestWorld;
import forge.quest.data.QuestPreferences;
import forge.util.FileUtil;
import forge.util.MultiplexOutputStream;
import forge.util.storage.IStorageView;
import forge.util.storage.StorageView;

/**
 * The default Model implementation for Forge.
 * 
 * This used to be an interface, but it seems unlikely that we will ever use a
 * different model.
 * 
 * In case we need to convert it into an interface in the future, all fields of
 * this class must be either private or public static final.
 */
public enum FModel {
    SINGLETON_INSTANCE;

    private final PrintStream oldSystemOut;
    private final PrintStream oldSystemErr;
    private OutputStream logFileStream;

    private final QuestPreferences questPreferences;
    private final ForgePreferences preferences;

    // Someone should take care of 2 gauntlets here
    private GauntletData gauntletData;
    private GauntletMini gauntlet;

    private final QuestController quest;
    private final CardCollections decks;

    private final MatchController match;
    private GameState gameState;

    private final EditionCollection editions;
    private final FormatCollection formats;
    private final IStorageView<BoosterData> boosters;
    private final IStorageView<BoosterData> tournaments;
    private final IStorageView<FatPackData> fatPacks;
    private final IStorageView<CardBlock> blocks;
    private final IStorageView<CardBlock> fantasyBlocks;
    private final IStorageView<QuestWorld> worlds;

    /**
     * Constructor.
     * 
     * @throws FileNotFoundException
     *             if we could not find or write to the log file.
     */
    private FModel() {
        // Fire up log file and exception handling
        ExceptionHandler.registerErrorHandling();

        final File logFile = new File("forge.log");
        final boolean deleteSucceeded = logFile.delete();

        if (logFile.exists() && !deleteSucceeded && (logFile.length() != 0)) {
            throw new IllegalStateException("Could not delete existing logFile:" + logFile.getAbsolutePath());
        }

        try {
            this.logFileStream = new FileOutputStream(logFile);
        } catch (final FileNotFoundException e) {
            e.printStackTrace();
        }

        this.oldSystemOut = System.out;
        System.setOut(new PrintStream(new MultiplexOutputStream(System.out, this.logFileStream), true));
        this.oldSystemErr = System.err;
        System.setErr(new PrintStream(new MultiplexOutputStream(System.err, this.logFileStream), true));

        // Instantiate preferences: quest and regular
        try {
            this.preferences = new ForgePreferences();
        } catch (final Exception exn) {
            throw new RuntimeException(exn);
        }

        this.questPreferences = new QuestPreferences();
        this.gauntletData = new GauntletData();

        this.editions = new EditionCollection();
        this.formats = new FormatCollection("res/blockdata/formats.txt");
        this.boosters = new StorageView<BoosterData>(new BoosterData.Reader("res/blockdata/boosters.txt"));
        this.tournaments = new StorageView<BoosterData>(new BoosterData.Reader("res/blockdata/starters.txt"));
        this.fatPacks = new StorageView<FatPackData>(new FatPackData.Reader("res/blockdata/fatpacks.txt"));
        this.blocks = new StorageView<CardBlock>(new CardBlock.Reader("res/blockdata/blocks.txt", editions));
        this.fantasyBlocks = new StorageView<CardBlock>(new CardBlock.Reader("res/blockdata/fantasyblocks.txt", editions));
        this.worlds = new StorageView<QuestWorld>(new QuestWorld.Reader("res/quest/world/worlds.txt"));

        this.match = new MatchController();
        // TODO - there's got to be a better place for this...oblivion?
        Preferences.DEV_MODE = this.preferences.getPrefBoolean(FPref.DEV_MODE_ENABLED);

        this.loadDynamicGamedata();

        // Loads all cards (using progress bar).
<<<<<<< HEAD
        this.cardFactory = new CardFactory();
        this.decks = new CardCollections();
=======
        GuiUtils.checkEDT("CardFactory$constructor", false);
        final CardStorageReader reader = new CardStorageReader(ForgeProps.getFile(NewConstants.CARDSFOLDER), true);
        try {
            // this fills in our map of card names to Card instances.
            CardDb.setup(reader.loadCards());
            
        } catch (final Exception ex) {
            BugReporter.reportException(ex);
        }

        this.decks = new CardCollections(ForgeProps.getFile(NewConstants.NEW_DECKS));
>>>>>>> 712f2a74
        this.quest = new QuestController();
    }

    public final QuestController getQuest() {
        return quest;
    }

    /**
     * Load dynamic gamedata.
     */
    public void loadDynamicGamedata() {
        if (!Constant.CardTypes.LOADED[0]) {
            final List<String> typeListFile = FileUtil.readFile("res/gamedata/TypeLists.txt");

            List<String> tList = null;

            if (typeListFile.size() > 0) {
                for (int i = 0; i < typeListFile.size(); i++) {
                    final String s = typeListFile.get(i);

                    if (s.equals("[CardTypes]")) {
                        tList = Constant.CardTypes.CARD_TYPES;
                    }

                    else if (s.equals("[SuperTypes]")) {
                        tList = Constant.CardTypes.SUPER_TYPES;
                    }

                    else if (s.equals("[BasicTypes]")) {
                        tList = Constant.CardTypes.BASIC_TYPES;
                    }

                    else if (s.equals("[LandTypes]")) {
                        tList = Constant.CardTypes.LAND_TYPES;
                    }

                    else if (s.equals("[CreatureTypes]")) {
                        tList = Constant.CardTypes.CREATURE_TYPES;
                    }

                    else if (s.equals("[InstantTypes]")) {
                        tList = Constant.CardTypes.INSTANT_TYPES;
                    }

                    else if (s.equals("[SorceryTypes]")) {
                        tList = Constant.CardTypes.SORCERY_TYPES;
                    }

                    else if (s.equals("[EnchantmentTypes]")) {
                        tList = Constant.CardTypes.ENCHANTMENT_TYPES;
                    }

                    else if (s.equals("[ArtifactTypes]")) {
                        tList = Constant.CardTypes.ARTIFACT_TYPES;
                    }

                    else if (s.equals("[WalkerTypes]")) {
                        tList = Constant.CardTypes.WALKER_TYPES;
                    }

                    else if (s.length() > 1) {
                        tList.add(s);
                    }
                }
            }
            Constant.CardTypes.LOADED[0] = true;
            /*
             * if (Constant.Runtime.DevMode[0]) {
             * System.out.println(Constant.CardTypes.cardTypes[0].list);
             * System.out.println(Constant.CardTypes.superTypes[0].list);
             * System.out.println(Constant.CardTypes.basicTypes[0].list);
             * System.out.println(Constant.CardTypes.landTypes[0].list);
             * System.out.println(Constant.CardTypes.creatureTypes[0].list);
             * System.out.println(Constant.CardTypes.instantTypes[0].list);
             * System.out.println(Constant.CardTypes.sorceryTypes[0].list);
             * System.out.println(Constant.CardTypes.enchantmentTypes[0].list);
             * System.out.println(Constant.CardTypes.artifactTypes[0].list);
             * System.out.println(Constant.CardTypes.walkerTypes[0].list); }
             */
        }

        if (!Constant.Keywords.LOADED[0]) {
            final List<String> nskwListFile = FileUtil.readFile("res/gamedata/NonStackingKWList.txt");

            if (nskwListFile.size() > 1) {
                for (String s : nskwListFile) {
                    if (s.length() > 1) {
                        Constant.Keywords.NON_STACKING_LIST.add(s);
                    }
                }
            }
            Constant.Keywords.LOADED[0] = true;
            /*
             * if (Constant.Runtime.DevMode[0]) {
             * System.out.println(Constant.Keywords.NonStackingList[0].list); }
             */
        }

        /*
         * if (!Constant.Color.loaded[0]) { ArrayList<String> lcListFile =
         * FileUtil.readFile("res/gamedata/LandColorList");
         * 
         * if (lcListFile.size() > 1) { for (int i=0; i<lcListFile.size(); i++)
         * { String s = lcListFile.get(i); if (s.length() > 1)
         * Constant.Color.LandColor[0].map.add(s); } }
         * Constant.Keywords.loaded[0] = true; if (Constant.Runtime.DevMode[0])
         * { System.out.println(Constant.Keywords.NonStackingList[0].list); } }
         */
    }

    /**
     * Gets the preferences.
     * 
     * @return {@link forge.properties.ForgePreferences}
     */
    public final ForgePreferences getPreferences() {
        return this.preferences;
    }

    /**
     * Gets the quest preferences.
     * 
     * @return {@link forge.quest.data.QuestPreferences}
     */
    public final QuestPreferences getQuestPreferences() {
        return this.questPreferences;
    }

    /** @return {@link forge.gui.home.gauntlet} */
    public GauntletData getGauntletData() {
        return this.gauntletData;
    }
    /**
     * Returns all player's decks for constructed, sealed and whatever.
     * 
     * @return {@link forge.decks.CardCollections}
     */
    public final CardCollections getDecks() {
        return this.decks;
    }

    /**
     * Gets the game state model - that is, the data stored for a single game.
     * 
     * @return {@link forge.game.GameState}
     */
    public final GameState getGame() {
        return this.gameState;
    }

    /**
     * TODO: Write javadoc for this method.
     *
     * @return the editions
     */

    public final EditionCollection getEditions() {
        return this.editions;
    }

    /**
     * Gets the formats.
     *
     * @return the formats
     */
    public final FormatCollection getFormats() {
        return this.formats;
    }

    /**
     * Gets the game worlds.
     *
     * @return the worlds
     */
    public final IStorageView<QuestWorld> getWorlds() {
        return this.worlds;
    }

    /**
     * Finalizer, generally should be avoided, but here closes the log file
     * stream and resets the system output streams.
     */
    public final void close() throws IOException {
        System.setOut(this.oldSystemOut);
        System.setErr(this.oldSystemErr);
        logFileStream.close();
    }

    /** @return {@link forge.util.storage.IStorageView}<{@link forge.card.CardBlock}> */
    public IStorageView<CardBlock> getBlocks() {
        return blocks;
    }

    /** @return {@link forge.util.storage.IStorageView}<{@link forge.card.CardBlock}> */
    public IStorageView<CardBlock> getFantasyBlocks() {
        return fantasyBlocks;
    }

    /** @return {@link forge.util.storage.IStorageView}<{@link forge.card.FatPackData}> */
    public IStorageView<FatPackData> getFatPacks() {
        return fatPacks;
    }

    /** @return {@link forge.util.storage.IStorageView}<{@link forge.card.BoosterData}> */
    public final IStorageView<BoosterData> getTournamentPacks() {
        return tournaments;
    }

    /** @return {@link forge.util.storage.IStorageView}<{@link forge.card.BoosterData}> */
    public final IStorageView<BoosterData> getBoosters() {
        return boosters;
    }

    /**
     * TODO: Write javadoc for this method.
     * @param data0 {@link forge.gauntlet.GauntletData}
     */
    public void setGauntletData(GauntletData data0) {
        this.gauntletData = data0;
    }

    public MatchController getMatch() {
        return match;
    }

    /**
     * TODO: Write javadoc for this method.
     * @param players
     */
    public GameState newGame(Iterable<LobbyPlayer> players, GameType type, final MatchController match0) {
        gameState = new GameState(players,type, match0);
        return gameState;
    }

    public GauntletMini getGauntletMini() {

        if (gauntlet == null) {
            gauntlet = new GauntletMini();
        }
        return gauntlet;
    }
}<|MERGE_RESOLUTION|>--- conflicted
+++ resolved
@@ -46,6 +46,7 @@
 import forge.item.CardDb;
 import forge.properties.ForgePreferences;
 import forge.properties.ForgePreferences.FPref;
+import forge.properties.NewConstants;
 import forge.quest.QuestController;
 import forge.quest.QuestWorld;
 import forge.quest.data.QuestPreferences;
@@ -146,12 +147,8 @@
         this.loadDynamicGamedata();
 
         // Loads all cards (using progress bar).
-<<<<<<< HEAD
-        this.cardFactory = new CardFactory();
-        this.decks = new CardCollections();
-=======
         GuiUtils.checkEDT("CardFactory$constructor", false);
-        final CardStorageReader reader = new CardStorageReader(ForgeProps.getFile(NewConstants.CARDSFOLDER), true);
+        final CardStorageReader reader = new CardStorageReader(NewConstants.CARD_DATA_DIR.defaultLoc, true);
         try {
             // this fills in our map of card names to Card instances.
             CardDb.setup(reader.loadCards());
@@ -160,8 +157,7 @@
             BugReporter.reportException(ex);
         }
 
-        this.decks = new CardCollections(ForgeProps.getFile(NewConstants.NEW_DECKS));
->>>>>>> 712f2a74
+        this.decks = new CardCollections();
         this.quest = new QuestController();
     }
 
