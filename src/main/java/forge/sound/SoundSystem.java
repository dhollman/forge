--- conflicted
+++ resolved
@@ -1,97 +1,82 @@
-package forge.sound;
-
-import java.util.EnumMap;
-import java.util.Map;
-
-import com.google.common.eventbus.Subscribe;
-
-import forge.Singletons;
-import forge.game.event.Event;
-import forge.properties.ForgePreferences.FPref;
-
-/** 
- * Manages playback of all sounds for the client.
- *
- */
-public class SoundSystem {
-
-    private final static IAudioClip emptySound = new NoSoundClip();
-    private final static Map<SoundEffectType, IAudioClip> loadedClips = new EnumMap<SoundEffectType, IAudioClip>(SoundEffectType.class);
-    
-<<<<<<< HEAD
-    private final EventVisualilzer visualizer = new EventVisualilzer();
-=======
-    private final EventVisualizer visualizer = new EventVisualizer();
->>>>>>> d882046d
-    
-    protected IAudioClip fetchResource(SoundEffectType type) {
-
-        if (!Singletons.getModel().getPreferences().getPrefBoolean(FPref.UI_ENABLE_SOUNDS))
-            return emptySound;
-
-        IAudioClip clip = loadedClips.get(type);
-        if ( null == clip ) { // cache miss
-            String resource = type.getResourceFileName();
-            clip = AudioClip.fileExists(resource) ? new AudioClip(resource) : emptySound;
-            loadedClips.put(type, clip);
-        }
-<<<<<<< HEAD
-        return null;
-=======
-        return clip;
->>>>>>> d882046d
-    }
-    
-    
-    /**
-     * Play the sound associated with the Sounds enumeration element.
-     */
-    public void play(SoundEffectType type) {
-        fetchResource(type).play();
-    }
-
-    /**
-     * Play the sound associated with the Sounds enumeration element
-     * (synchronized with other sounds of the same kind, so only one can play
-     * at the same time).
-     */
-    public void playSync(SoundEffectType type) {
-        IAudioClip snd = fetchResource(type);
-        if (snd.isDone()) {
-            snd.play();
-        }
-    }
-
-    /**
-     * Play the sound in a looping manner until 'stop' is called.
-     */
-    public void loop(SoundEffectType type) {
-        fetchResource(type).loop();
-    }
-
-    /**
-     * Stop the sound associated with the Sounds enumeration element.
-     */
-    public void stop(SoundEffectType type) {
-        fetchResource(type).stop();
-    }
-    
-    @Subscribe
-<<<<<<< HEAD
-    public void recieveEvent(Event evt) {
-        SoundEffectType effect = visualizer.getSoundForEvent(evt);
-        if ( null == effect ) return;
-        boolean isSync = visualizer.isSyncSound(evt);
-=======
-    public void receiveEvent(Event evt) {
-        SoundEffectType effect = visualizer.getSoundForEvent(evt);
-        if ( null == effect ) return;
-        boolean isSync = visualizer.isSyncSound(effect);
->>>>>>> d882046d
-        if ( isSync ) 
-            playSync(effect);
-        else 
-            play(effect);
-    }
-
-}
+package forge.sound;
+
+import java.util.EnumMap;
+import java.util.Map;
+
+import com.google.common.eventbus.Subscribe;
+
+import forge.Singletons;
+import forge.game.event.Event;
+import forge.properties.ForgePreferences.FPref;
+
+/** 
+ * Manages playback of all sounds for the client.
+ *
+ */
+public class SoundSystem {
+
+    private final static IAudioClip emptySound = new NoSoundClip();
+    private final static Map<SoundEffectType, IAudioClip> loadedClips = new EnumMap<SoundEffectType, IAudioClip>(SoundEffectType.class);
+    
+    private final EventVisualizer visualizer = new EventVisualizer();
+    
+    protected IAudioClip fetchResource(SoundEffectType type) {
+
+        if (!Singletons.getModel().getPreferences().getPrefBoolean(FPref.UI_ENABLE_SOUNDS))
+            return emptySound;
+
+        IAudioClip clip = loadedClips.get(type);
+        if ( null == clip ) { // cache miss
+            String resource = type.getResourceFileName();
+            clip = AudioClip.fileExists(resource) ? new AudioClip(resource) : emptySound;
+            loadedClips.put(type, clip);
+        }
+        return clip;
+    }
+    
+    
+    /**
+     * Play the sound associated with the Sounds enumeration element.
+     */
+    public void play(SoundEffectType type) {
+        fetchResource(type).play();
+    }
+
+    /**
+     * Play the sound associated with the Sounds enumeration element
+     * (synchronized with other sounds of the same kind, so only one can play
+     * at the same time).
+     */
+    public void playSync(SoundEffectType type) {
+        IAudioClip snd = fetchResource(type);
+        if (snd.isDone()) {
+            snd.play();
+        }
+    }
+
+    /**
+     * Play the sound in a looping manner until 'stop' is called.
+     */
+    public void loop(SoundEffectType type) {
+        fetchResource(type).loop();
+    }
+
+    /**
+     * Stop the sound associated with the Sounds enumeration element.
+     */
+    public void stop(SoundEffectType type) {
+        fetchResource(type).stop();
+    }
+    
+    @Subscribe
+    public void receiveEvent(Event evt) {
+        SoundEffectType effect = visualizer.getSoundForEvent(evt);
+        if ( null == effect ) return;
+        boolean isSync = visualizer.isSyncSound(effect);
+        if ( isSync ) 
+            playSync(effect);
+        else 
+            play(effect);
+    }
+
+}