/*
 * Forge: Play Magic: the Gathering.
 * Copyright (C) 2011  Forge Team
 *
 * This program is free software: you can redistribute it and/or modify
 * it under the terms of the GNU General Public License as published by
 * the Free Software Foundation, either version 3 of the License, or
 * (at your option) any later version.
 * 
 * This program is distributed in the hope that it will be useful,
 * but WITHOUT ANY WARRANTY; without even the implied warranty of
 * MERCHANTABILITY or FITNESS FOR A PARTICULAR PURPOSE.  See the
 * GNU General Public License for more details.
 * 
 * You should have received a copy of the GNU General Public License
 * along with this program.  If not, see <http://www.gnu.org/licenses/>.
 */
package forge.game.player;

<<<<<<< HEAD
import java.util.List;

import forge.Card;
=======
>>>>>>> f22b7aee
import forge.Singletons;
import forge.card.spellability.SpellAbility;
import forge.game.GameState;
import forge.game.zone.ZoneType;

/**
 * <p>
 * HumanPlayer class.
 * </p>
 * 
 * @author Forge
 * @version $Id$
 */
public class HumanPlayer extends Player {
    private PlayerControllerHuman controller;
    
    public HumanPlayer(final LobbyPlayer player, GameState game) {
        super(player, game);
        controller = new PlayerControllerHuman(game, this);
    }

    /** {@inheritDoc} */
    @Override
    public final void discard(final int num, final SpellAbility sa) {
        Singletons.getModel().getMatch().getInput().setInput(PlayerUtil.inputDiscard(num, sa));
    }

    /** {@inheritDoc} */
    @Override
    public final void discardUnless(final int num, final String uType, final SpellAbility sa) {
        if (this.getCardsIn(ZoneType.Hand).size() > 0) {
            Singletons.getModel().getMatch().getInput().setInput(PlayerUtil.inputDiscardNumUnless(num, uType, sa));
        }
    }

    @Override
    public PlayerType getType() {
        return PlayerType.HUMAN;
    }
    public PlayerController getController() {
        return controller;
    }

} // end HumanPlayer class<|MERGE_RESOLUTION|>--- conflicted
+++ resolved
@@ -17,25 +17,11 @@
  */
 package forge.game.player;
 
-<<<<<<< HEAD
-import java.util.List;
-
-import forge.Card;
-=======
->>>>>>> f22b7aee
 import forge.Singletons;
 import forge.card.spellability.SpellAbility;
 import forge.game.GameState;
 import forge.game.zone.ZoneType;
 
-/**
- * <p>
- * HumanPlayer class.
- * </p>
- * 
- * @author Forge
- * @version $Id$
- */
 public class HumanPlayer extends Player {
     private PlayerControllerHuman controller;
     
