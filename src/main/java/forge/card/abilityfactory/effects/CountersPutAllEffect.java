--- conflicted
+++ resolved
@@ -1,70 +1,66 @@
-package forge.card.abilityfactory.effects;
-
-import java.util.List;
-
-import forge.Card;
-import forge.CardLists;
-import forge.CounterType;
-import forge.Singletons;
-import forge.card.abilityfactory.AbilityFactory;
-import forge.card.abilityfactory.SpellEffect;
-import forge.card.spellability.SpellAbility;
-import forge.card.spellability.Target;
-import forge.game.player.Player;
-import forge.game.zone.ZoneType;
-
-public class CountersPutAllEffect extends SpellEffect  {
-
-    @Override
-    protected String getStackDescription(SpellAbility sa) {
-        final StringBuilder sb = new StringBuilder();
-
-<<<<<<< HEAD
-        final Counters cType = Counters.valueOf(sa.getParam("CounterType"));
-=======
-        final CounterType cType = CounterType.valueOf(sa.getParam("CounterType"));
->>>>>>> d882046d
-        final int amount = AbilityFactory.calculateAmount(sa.getSourceCard(), sa.getParam("CounterNum"), sa);
-        final String zone = sa.hasParam("ValidZone") ? sa.getParam("ValidZone") : "Battlefield";
-
-        sb.append("Put ").append(amount).append(" ").append(cType.getName()).append(" counter");
-        if (amount != 1) {
-            sb.append("s");
-        }
-        sb.append(" on each valid ");
-        if (zone.matches("Battlefield")) {
-            sb.append("permanent.");
-        } else {
-            sb.append("card in ").append(zone).append(".");
-        }
-
-        return sb.toString();
-    }
-
-    @Override
-    public void resolve(SpellAbility sa) {
-        final String type = sa.getParam("CounterType");
-        final int counterAmount = AbilityFactory.calculateAmount(sa.getSourceCard(), sa.getParam("CounterNum"), sa);
-        final String valid = sa.getParam("ValidCards");
-        final ZoneType zone = sa.hasParam("ValidZone") ? ZoneType.smartValueOf(sa.getParam("ValidZone")) : ZoneType.Battlefield;
-
-        List<Card> cards = Singletons.getModel().getGame().getCardsIn(zone);
-        cards = CardLists.getValidCards(cards, valid, sa.getSourceCard().getController(), sa.getSourceCard());
-
-        final Target tgt = sa.getTarget();
-        if (tgt != null) {
-            final Player pl = sa.getTargetPlayer();
-            cards = CardLists.filterControlledBy(cards, pl);
-        }
-
-        for (final Card tgtCard : cards) {
-            if (Singletons.getModel().getGame().getZoneOf(tgtCard).is(ZoneType.Battlefield)) {
-                tgtCard.addCounter(CounterType.valueOf(type), counterAmount, true);
-            } else {
-                // adding counters to something like re-suspend cards
-                tgtCard.addCounter(CounterType.valueOf(type), counterAmount, false);
-            }
-        }
-    }
-
-}
+package forge.card.abilityfactory.effects;
+
+import java.util.List;
+
+import forge.Card;
+import forge.CardLists;
+import forge.CounterType;
+import forge.Singletons;
+import forge.card.abilityfactory.AbilityFactory;
+import forge.card.abilityfactory.SpellEffect;
+import forge.card.spellability.SpellAbility;
+import forge.card.spellability.Target;
+import forge.game.player.Player;
+import forge.game.zone.ZoneType;
+
+public class CountersPutAllEffect extends SpellEffect  {
+
+    @Override
+    protected String getStackDescription(SpellAbility sa) {
+        final StringBuilder sb = new StringBuilder();
+
+        final CounterType cType = CounterType.valueOf(sa.getParam("CounterType"));
+        final int amount = AbilityFactory.calculateAmount(sa.getSourceCard(), sa.getParam("CounterNum"), sa);
+        final String zone = sa.hasParam("ValidZone") ? sa.getParam("ValidZone") : "Battlefield";
+
+        sb.append("Put ").append(amount).append(" ").append(cType.getName()).append(" counter");
+        if (amount != 1) {
+            sb.append("s");
+        }
+        sb.append(" on each valid ");
+        if (zone.matches("Battlefield")) {
+            sb.append("permanent.");
+        } else {
+            sb.append("card in ").append(zone).append(".");
+        }
+
+        return sb.toString();
+    }
+
+    @Override
+    public void resolve(SpellAbility sa) {
+        final String type = sa.getParam("CounterType");
+        final int counterAmount = AbilityFactory.calculateAmount(sa.getSourceCard(), sa.getParam("CounterNum"), sa);
+        final String valid = sa.getParam("ValidCards");
+        final ZoneType zone = sa.hasParam("ValidZone") ? ZoneType.smartValueOf(sa.getParam("ValidZone")) : ZoneType.Battlefield;
+
+        List<Card> cards = Singletons.getModel().getGame().getCardsIn(zone);
+        cards = CardLists.getValidCards(cards, valid, sa.getSourceCard().getController(), sa.getSourceCard());
+
+        final Target tgt = sa.getTarget();
+        if (tgt != null) {
+            final Player pl = sa.getTargetPlayer();
+            cards = CardLists.filterControlledBy(cards, pl);
+        }
+
+        for (final Card tgtCard : cards) {
+            if (Singletons.getModel().getGame().getZoneOf(tgtCard).is(ZoneType.Battlefield)) {
+                tgtCard.addCounter(CounterType.valueOf(type), counterAmount, true);
+            } else {
+                // adding counters to something like re-suspend cards
+                tgtCard.addCounter(CounterType.valueOf(type), counterAmount, false);
+            }
+        }
+    }
+
+}