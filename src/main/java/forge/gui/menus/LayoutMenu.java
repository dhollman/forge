package forge.gui.menus;

import java.awt.Image;
import java.awt.event.ActionEvent;
import java.awt.event.ActionListener;
import java.awt.event.KeyEvent;

import javax.swing.ButtonGroup;
import javax.swing.JCheckBoxMenuItem;
import javax.swing.JMenu;
import javax.swing.JMenuItem;
import javax.swing.JRadioButtonMenuItem;

import forge.Singletons;
import forge.control.FControl.Screens;
import forge.control.RestartUtil;
import forge.gui.GuiChoose;
import forge.gui.match.controllers.CDock;
import forge.gui.menubar.MenuUtil;
import forge.gui.toolbox.FSkin;
import forge.properties.ForgePreferences;
import forge.properties.ForgePreferences.FPref;
import forge.view.FView;

/**
 * Returns a JMenu containing options associated with game screen layout.
 * <p>
 * Replicates options available in Dock tab.
 */
public final class LayoutMenu {
    private LayoutMenu() { }

    private static CDock controller =  CDock.SINGLETON_INSTANCE;
    private static Screens currentScreen;
    private static ForgePreferences prefs = Singletons.getModel().getPreferences();
    private static boolean showIcons = false;

    public static JMenu getMenu() {
        currentScreen = Singletons.getControl().getState();

        JMenu menu = new JMenu("Layout");
        menu.setMnemonic(KeyEvent.VK_L);
        if (currentScreen != Screens.HOME_SCREEN) {
            menu.add(getMenu_ViewOptions());
            menu.add(getMenu_FileOptions());
        }
        menu.add(getMenu_ThemeOptions());
        menu.addSeparator();
        menu.add(getMenuItem_SetWindowSize());
        if (currentScreen != Screens.HOME_SCREEN) {
            menu.add(getMenuItem_RevertLayout());
        }
        return menu;
    }

    private static JMenu getMenu_ViewOptions() {
        JMenu menu = new JMenu("View");
        menu.add(getMenuItem_ShowTabs());
        if (currentScreen == Screens.MATCH_SCREEN) {
            menu.add(getMenuItem_ShowBackgroundImage());
        }
        return menu;
    }

    private static JMenu getMenu_FileOptions() {
        JMenu menu = new JMenu("File");
        menu.add(getMenuItem_OpenLayout());
        menu.add(getMenuItem_SaveLayout());
        return menu;
    }

    private static JMenu getMenu_ThemeOptions() {
        JMenu menu = new JMenu("Theme");
        JRadioButtonMenuItem menuItem;
        ButtonGroup group = new ButtonGroup();
        String currentSkin = prefs.getPref(FPref.UI_SKIN);
        String[] skins = FSkin.getSkinNamesArray(true);
        for (String skin : skins) {
            menuItem = new JRadioButtonMenuItem(skin);
            group.add(menuItem);
            if (skin.equals(currentSkin)) {
                menuItem.setSelected(true);
            }
            menuItem.setActionCommand(skin);
            menuItem.addActionListener(changeSkin);
            menu.add(menuItem);
        }
        return menu;
    }

    private static final ActionListener changeSkin = new ActionListener() {
        @Override
        public void actionPerformed(ActionEvent e) {
<<<<<<< HEAD
            String skin = e.getActionCommand();
            if (!skin.equals(prefs.getPref(FPref.UI_SKIN))) {
                prefs.setPref(FPref.UI_SKIN, skin);
                prefs.save();

                Object[] options = {"Restart Now", "Restart Later"};
                int reply = JOptionPane.showOptionDialog(
                        null,
                        "You must restart Forge for " + skin + " theme to take effect.",
                        "Change Theme",
                        JOptionPane.YES_NO_OPTION,
                        JOptionPane.INFORMATION_MESSAGE,
                        null,
                        options,
                        options[0]);
                if (reply == JOptionPane.YES_OPTION) {
                    RestartUtil.restartApplication(null);
                }
            }
=======
            FSkin.changeSkin(e.getActionCommand());
>>>>>>> 40c84044
        }
    };

    private static JMenuItem getMenuItem_ShowBackgroundImage() {
        final JCheckBoxMenuItem menuItem = new JCheckBoxMenuItem("Background Image");
        menuItem.setState(prefs.getPrefBoolean(FPref.UI_MATCH_IMAGE_VISIBLE));
        menuItem.addActionListener(getShowBackgroundImageAction(menuItem));
        return menuItem;
    }

    private static ActionListener getShowBackgroundImageAction(final JCheckBoxMenuItem menuItem) {
        return new ActionListener() {
            @Override
            public void actionPerformed(ActionEvent e) {
                boolean isVisible = menuItem.getState();
                prefs.setPref(FPref.UI_MATCH_IMAGE_VISIBLE, isVisible);
                if (isVisible) {
                    FView.SINGLETON_INSTANCE.getPnlInsets().setForegroundImage(FSkin.getIcon(FSkin.Backgrounds.BG_MATCH));
                } else {
                    FView.SINGLETON_INSTANCE.getPnlInsets().setForegroundImage((Image)null);
                }
                FView.SINGLETON_INSTANCE.getPnlInsets().repaint();
            }
        };
    }

    private static JMenuItem getMenuItem_ShowTabs() {
        final JCheckBoxMenuItem menuItem = new JCheckBoxMenuItem("Panel Tabs");
        menuItem.setAccelerator(MenuUtil.getAcceleratorKey(KeyEvent.VK_T));
        menuItem.setState(!prefs.getPrefBoolean(FPref.UI_HIDE_GAME_TABS));
        menuItem.addActionListener(getShowTabsAction(menuItem));
        return menuItem;
    }
    private static ActionListener getShowTabsAction(final JCheckBoxMenuItem menuItem) {
        return new ActionListener() {
            @Override
            public void actionPerformed(ActionEvent e) {
                boolean showTabs = menuItem.getState();
                FView.SINGLETON_INSTANCE.refreshAllCellLayouts(showTabs);
                prefs.setPref(FPref.UI_HIDE_GAME_TABS, !showTabs);
            }
        };
    }
    private static JMenuItem getMenuItem_SaveLayout() {
        JMenuItem menuItem = new JMenuItem("Save Current Layout");
        FSkin.get(menuItem).setIcon((showIcons ? MenuUtil.getMenuIcon(FSkin.DockIcons.ICO_SAVELAYOUT) : null));
        menuItem.addActionListener(getSaveLayoutAction());
        return menuItem;
    }

    private static ActionListener getSaveLayoutAction() {
        return new ActionListener() {
            @Override
            public void actionPerformed(ActionEvent e) {
                controller.saveLayout();
            }
        };
    }

    private static JMenuItem getMenuItem_OpenLayout() {
        JMenuItem menuItem = new JMenuItem("Open...");
        FSkin.get(menuItem).setIcon((showIcons ? MenuUtil.getMenuIcon(FSkin.DockIcons.ICO_OPENLAYOUT) : null));
        menuItem.addActionListener(getOpenLayoutAction());
        return menuItem;
    }

    private static ActionListener getOpenLayoutAction() {
        return new ActionListener() {
            @Override
            public void actionPerformed(ActionEvent e) {
                controller.openLayout();
            }
        };
    }

    private static JMenuItem getMenuItem_RevertLayout() {
        JMenuItem menuItem = new JMenuItem("Refresh");
        FSkin.get(menuItem).setIcon((showIcons ? MenuUtil.getMenuIcon(FSkin.DockIcons.ICO_REVERTLAYOUT) : null));
        menuItem.addActionListener(getRevertLayoutAction());
        return menuItem;
    }

    private static ActionListener getRevertLayoutAction() {
        return new ActionListener() {
            @Override
            public void actionPerformed(ActionEvent e) {
                controller.revertLayout();
            }
        };
    }

    private static JMenuItem getMenuItem_SetWindowSize() {
        JMenuItem menuItem = new JMenuItem("Set Window Size");
        menuItem.addActionListener(getSetWindowSizeAction());
        return menuItem;
    }

    private static ActionListener getSetWindowSizeAction() {
        return new ActionListener() {
            @Override
            public void actionPerformed(ActionEvent e) {
                String[] options = {"800x600", "1024x768", "1280x720"};
                final String choice = GuiChoose.oneOrNone("Choose new window size", options);
                if (choice != null)
                {
                    String[] dims = choice.split("x");
                    Singletons.getView().getFrame().setSize(Integer.parseInt(dims[0]), Integer.parseInt(dims[1]));
                }
            }
        };
    }

}<|MERGE_RESOLUTION|>--- conflicted
+++ resolved
@@ -91,29 +91,7 @@
     private static final ActionListener changeSkin = new ActionListener() {
         @Override
         public void actionPerformed(ActionEvent e) {
-<<<<<<< HEAD
-            String skin = e.getActionCommand();
-            if (!skin.equals(prefs.getPref(FPref.UI_SKIN))) {
-                prefs.setPref(FPref.UI_SKIN, skin);
-                prefs.save();
-
-                Object[] options = {"Restart Now", "Restart Later"};
-                int reply = JOptionPane.showOptionDialog(
-                        null,
-                        "You must restart Forge for " + skin + " theme to take effect.",
-                        "Change Theme",
-                        JOptionPane.YES_NO_OPTION,
-                        JOptionPane.INFORMATION_MESSAGE,
-                        null,
-                        options,
-                        options[0]);
-                if (reply == JOptionPane.YES_OPTION) {
-                    RestartUtil.restartApplication(null);
-                }
-            }
-=======
             FSkin.changeSkin(e.getActionCommand());
->>>>>>> 40c84044
         }
     };
 
