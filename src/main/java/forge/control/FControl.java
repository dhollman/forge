--- conflicted
+++ resolved
@@ -1,311 +1,307 @@
-/*
- * Forge: Play Magic: the Gathering.
- * Copyright (C) 2011  Forge Team
- *
- * This program is free software: you can redistribute it and/or modify
- * it under the terms of the GNU General Public License as published by
- * the Free Software Foundation, either version 3 of the License, or
- * (at your option) any later version.
- * 
- * This program is distributed in the hope that it will be useful,
- * but WITHOUT ANY WARRANTY; without even the implied warranty of
- * MERCHANTABILITY or FITNESS FOR A PARTICULAR PURPOSE.  See the
- * GNU General Public License for more details.
- * 
- * You should have received a copy of the GNU General Public License
- * along with this program.  If not, see <http://www.gnu.org/licenses/>.
- */
-package forge.control;
-
-import java.awt.Component;
-import java.awt.event.ComponentAdapter;
-import java.awt.event.ComponentEvent;
-import java.awt.event.WindowAdapter;
-import java.awt.event.WindowEvent;
-import java.awt.event.WindowListener;
-import java.io.File;
-import java.util.List;
-
-import javax.swing.ImageIcon;
-import javax.swing.JLayeredPane;
-import javax.swing.SwingUtilities;
-import javax.swing.WindowConstants;
-
-import forge.Singletons;
-import forge.control.KeyboardShortcuts.Shortcut;
-import forge.game.player.Player;
-import forge.gui.deckeditor.CDeckEditorUI;
-import forge.gui.deckeditor.VDeckEditorUI;
-import forge.gui.framework.SOverflowUtil;
-import forge.gui.framework.SResizingUtil;
-import forge.gui.home.CHomeUI;
-import forge.gui.home.VHomeUI;
-import forge.gui.match.VMatchUI;
-import forge.gui.match.controllers.CDock;
-import forge.gui.toolbox.CardFaceSymbols;
-import forge.gui.toolbox.FSkin;
-import forge.properties.ForgeProps;
-import forge.properties.NewConstants;
-import forge.quest.data.QuestPreferences.QPref;
-import forge.quest.io.QuestDataIO;
-import forge.sound.SoundSystem;
-import forge.view.FView;
-
-/**
- * <p>
- * FControl.
- * </p>
- * Controls all Forge UI functionality inside one JFrame. This class switches
- * between various display states in that JFrame. Controllers are instantiated
- * separately by each state's top level view class.
- */
-public enum FControl {
-    /** */
-    SINGLETON_INSTANCE;
-
-    private List<Shortcut> shortcuts;
-    private JLayeredPane display;
-    private int state = -1;
-
-    private WindowListener waDefault, waConcede, waLeaveBazaar, waLeaveEditor;
-
-    /** */
-    public static final int HOME_SCREEN = 0;
-    /** */
-    public static final int MATCH_SCREEN = 1;
-    /** */
-    public static final int DECK_EDITOR_CONSTRUCTED = 2;
-    /** */
-    public static final int QUEST_BAZAAR = 3;
-    /** */
-    public static final int DECK_EDITOR_LIMITED = 4;
-    /** */
-    public static final int DECK_EDITOR_QUEST = 5;
-    /** */
-    public static final int QUEST_CARD_SHOP = 6;
-    /** */
-    public static final int DRAFTING_PROCESS = 7;
-
-    private final SoundSystem soundSystem = new SoundSystem();
-<<<<<<< HEAD
-    
-=======
-
->>>>>>> d882046d
-    /**
-     * <p>
-     * FControl.
-     * </p>
-     * Controls all Forge UI functionality inside one JFrame. This class
-     * switches between various display states in that JFrame. Controllers are
-     * instantiated separately by each state's top level view class.
-     */
-    private FControl() {
-        this.waDefault = new WindowAdapter() {
-            @Override
-            public void windowClosing(final WindowEvent e) {
-                Singletons.getView().getFrame().setDefaultCloseOperation(
-                        WindowConstants.EXIT_ON_CLOSE);
-
-                System.exit(0);
-            }
-        };
-
-        // "Close" button override during match
-        this.waConcede = new WindowAdapter() {
-            @Override
-            public void windowClosing(final WindowEvent e) {
-                Singletons.getView().getFrame().setDefaultCloseOperation(
-                        WindowConstants.DO_NOTHING_ON_CLOSE);
-
-                CDock.SINGLETON_INSTANCE.concede();
-            }
-        };
-
-        // "Close" button override while inside bazaar (will probably be used later for other things)
-        this.waLeaveBazaar = new WindowAdapter() {
-            @Override
-            public void windowClosing(final WindowEvent e) {
-                Singletons.getView().getFrame().setDefaultCloseOperation(
-                        WindowConstants.DO_NOTHING_ON_CLOSE);
-
-                changeState(FControl.HOME_SCREEN);
-            }
-        };
-
-         this.waLeaveEditor = new WindowAdapter() {
-             @Override
-             public void windowClosing(final WindowEvent ev) {
-                 Singletons.getView().getFrame().setDefaultCloseOperation(WindowConstants.DO_NOTHING_ON_CLOSE);
-
-                 if (CDeckEditorUI.SINGLETON_INSTANCE.getCurrentEditorController().exit()) {
-                     changeState(FControl.HOME_SCREEN);
-                 }
-             }
-         };
-    }
-
-    /** After view and model have been initialized, control can start. */
-    public void initialize() {
-        // Preloads skin components (using progress bar).
-        FSkin.loadFull();
-
-        // Does not use progress bar, due to be deprecated with battlefield refactoring.
-        CardFaceSymbols.loadImages();
-
-
-        this.shortcuts = KeyboardShortcuts.attachKeyboardShortcuts();
-        this.display = FView.SINGLETON_INSTANCE.getLpnDocument();
-
-        // Preload quest data if present
-        final File dirQuests = ForgeProps.getFile(NewConstants.Quest.DATA_DIR);
-        final String questname = Singletons.getModel().getQuestPreferences().getPreference(QPref.CURRENT_QUEST);
-        final File data = new File(dirQuests.getPath(), questname);
-        if (data.exists()) {
-            Singletons.getModel().getQuest().load(QuestDataIO.loadData(data));
-        }
-
-        // Handles resizing in null layouts of layers in JLayeredPane.
-        Singletons.getView().getFrame().addComponentListener(new ComponentAdapter() {
-           @Override
-           public void componentResized(final ComponentEvent e) {
-               sizeChildren();
-           }
-        });
-
-        FView.SINGLETON_INSTANCE.getLpnDocument().addMouseListener(SOverflowUtil.getHideOverflowListener());
-        FView.SINGLETON_INSTANCE.getLpnDocument().addComponentListener(SResizingUtil.getWindowResizeListener());
-
-        SwingUtilities.invokeLater(new Runnable() { @Override
-            public void run() { Singletons.getView().initialize(); } });
-    }
-
-    /**
-     * <p>
-     * changeState.
-     * </p>
-     * Switches between display states in top level JFrame.
-     * 
-     * @param i0
-     *            &emsp; State index: 0 for home, 1 for match, etc.
-     */
-    public void changeState(final int i0) {
-        clearChildren(JLayeredPane.DEFAULT_LAYER);
-        this.state = i0;
-
-        Singletons.getView().getFrame().removeWindowListener(waDefault);
-        Singletons.getView().getFrame().removeWindowListener(waConcede);
-        Singletons.getView().getFrame().removeWindowListener(waLeaveBazaar);
-        Singletons.getView().getFrame().removeWindowListener(waLeaveEditor);
-
-        // Fire up new state
-        switch (i0) {
-            case HOME_SCREEN:
-                VHomeUI.SINGLETON_INSTANCE.populate();
-                CHomeUI.SINGLETON_INSTANCE.initialize();
-                FView.SINGLETON_INSTANCE.getPnlInsets().setVisible(true);
-                FView.SINGLETON_INSTANCE.getPnlInsets().setForegroundImage(new ImageIcon());
-                Singletons.getView().getFrame().addWindowListener(waDefault);
-                break;
-
-            case MATCH_SCREEN:
-                VMatchUI.SINGLETON_INSTANCE.populate();
-                FView.SINGLETON_INSTANCE.getPnlInsets().setVisible(true);
-                FView.SINGLETON_INSTANCE.getPnlInsets().setForegroundImage(FSkin.getIcon(FSkin.Backgrounds.BG_MATCH));
-                Singletons.getView().getFrame().addWindowListener(waConcede);
-                break;
-
-            case DECK_EDITOR_CONSTRUCTED:
-            case DECK_EDITOR_LIMITED:
-            case DECK_EDITOR_QUEST:
-            case QUEST_CARD_SHOP:
-            case DRAFTING_PROCESS:
-                VDeckEditorUI.SINGLETON_INSTANCE.populate();
-                FView.SINGLETON_INSTANCE.getPnlInsets().setVisible(true);
-                FView.SINGLETON_INSTANCE.getPnlInsets().setForegroundImage(new ImageIcon());
-                Singletons.getView().getFrame().addWindowListener(waLeaveEditor);
-                break;
-
-            case QUEST_BAZAAR:
-                display.add(Singletons.getView().getViewBazaar(), JLayeredPane.DEFAULT_LAYER);
-                FView.SINGLETON_INSTANCE.getPnlInsets().setVisible(false);
-                sizeChildren();
-                Singletons.getView().getFrame().addWindowListener(waLeaveBazaar);
-                break;
-
-            default:
-        }
-    }
-
-    /** 
-     * Returns the int reflecting the current state of the top level frame
-     * (see field definitions and class methods for details).
-     * 
-     * @return {@link java.lang.Integer}
-     * */
-    public int getState() {
-        return this.state;
-    }
-
-    /** @return List<Shortcut> A list of attached keyboard shortcut descriptions and properties. */
-    public List<Shortcut> getShortcuts() {
-        return this.shortcuts;
-    }
-
-    /** Remove all children from a specified layer. */
-    private void clearChildren(final int layer0) {
-        final Component[] children = FView.SINGLETON_INSTANCE.getLpnDocument()
-                .getComponentsInLayer(layer0);
-
-        for (final Component c : children) {
-            display.remove(c);
-        }
-    }
-
-    /** Sizes children of JLayeredPane to fully fit their layers. */
-    private void sizeChildren() {
-        Component[] children = display.getComponentsInLayer(JLayeredPane.DEFAULT_LAYER);
-        if (children.length != 0) { children[0].setSize(display.getSize()); }
-
-        children = display.getComponentsInLayer(FView.TARGETING_LAYER);
-        if (children.length != 0) { children[0].setSize(display.getSize()); }
-
-        children = display.getComponentsInLayer(JLayeredPane.MODAL_LAYER);
-        if (children.length != 0) { children[0].setSize(display.getSize()); }
-    }
-
-    /** @return {@link forge.game.player.Player} */
-    private Player localPlayer;
-    public Player getPlayer() {
-        return localPlayer;
-    }
-
-    /**
-     * TODO: Write javadoc for this method.
-     * @return
-     */
-    private Lobby lobby = null;
-    public Lobby getLobby() {
-        if (lobby == null) {
-            lobby = new Lobby();
-        }
-        return lobby;
-    }
-
-    /**
-     * TODO: Write javadoc for this method.
-     * @param localHuman
-     */
-    public void setPlayer(Player localHuman) {
-        localPlayer = localHuman;
-    }
-
-    /**
-     * TODO: Write javadoc for this method.
-     * @return
-     */
-    public SoundSystem getSoundSystem() {
-        // TODO Auto-generated method stub
-        return soundSystem;
-    }
-}
+/*
+ * Forge: Play Magic: the Gathering.
+ * Copyright (C) 2011  Forge Team
+ *
+ * This program is free software: you can redistribute it and/or modify
+ * it under the terms of the GNU General Public License as published by
+ * the Free Software Foundation, either version 3 of the License, or
+ * (at your option) any later version.
+ * 
+ * This program is distributed in the hope that it will be useful,
+ * but WITHOUT ANY WARRANTY; without even the implied warranty of
+ * MERCHANTABILITY or FITNESS FOR A PARTICULAR PURPOSE.  See the
+ * GNU General Public License for more details.
+ * 
+ * You should have received a copy of the GNU General Public License
+ * along with this program.  If not, see <http://www.gnu.org/licenses/>.
+ */
+package forge.control;
+
+import java.awt.Component;
+import java.awt.event.ComponentAdapter;
+import java.awt.event.ComponentEvent;
+import java.awt.event.WindowAdapter;
+import java.awt.event.WindowEvent;
+import java.awt.event.WindowListener;
+import java.io.File;
+import java.util.List;
+
+import javax.swing.ImageIcon;
+import javax.swing.JLayeredPane;
+import javax.swing.SwingUtilities;
+import javax.swing.WindowConstants;
+
+import forge.Singletons;
+import forge.control.KeyboardShortcuts.Shortcut;
+import forge.game.player.Player;
+import forge.gui.deckeditor.CDeckEditorUI;
+import forge.gui.deckeditor.VDeckEditorUI;
+import forge.gui.framework.SOverflowUtil;
+import forge.gui.framework.SResizingUtil;
+import forge.gui.home.CHomeUI;
+import forge.gui.home.VHomeUI;
+import forge.gui.match.VMatchUI;
+import forge.gui.match.controllers.CDock;
+import forge.gui.toolbox.CardFaceSymbols;
+import forge.gui.toolbox.FSkin;
+import forge.properties.ForgeProps;
+import forge.properties.NewConstants;
+import forge.quest.data.QuestPreferences.QPref;
+import forge.quest.io.QuestDataIO;
+import forge.sound.SoundSystem;
+import forge.view.FView;
+
+/**
+ * <p>
+ * FControl.
+ * </p>
+ * Controls all Forge UI functionality inside one JFrame. This class switches
+ * between various display states in that JFrame. Controllers are instantiated
+ * separately by each state's top level view class.
+ */
+public enum FControl {
+    /** */
+    SINGLETON_INSTANCE;
+
+    private List<Shortcut> shortcuts;
+    private JLayeredPane display;
+    private int state = -1;
+
+    private WindowListener waDefault, waConcede, waLeaveBazaar, waLeaveEditor;
+
+    /** */
+    public static final int HOME_SCREEN = 0;
+    /** */
+    public static final int MATCH_SCREEN = 1;
+    /** */
+    public static final int DECK_EDITOR_CONSTRUCTED = 2;
+    /** */
+    public static final int QUEST_BAZAAR = 3;
+    /** */
+    public static final int DECK_EDITOR_LIMITED = 4;
+    /** */
+    public static final int DECK_EDITOR_QUEST = 5;
+    /** */
+    public static final int QUEST_CARD_SHOP = 6;
+    /** */
+    public static final int DRAFTING_PROCESS = 7;
+
+    private final SoundSystem soundSystem = new SoundSystem();
+
+    /**
+     * <p>
+     * FControl.
+     * </p>
+     * Controls all Forge UI functionality inside one JFrame. This class
+     * switches between various display states in that JFrame. Controllers are
+     * instantiated separately by each state's top level view class.
+     */
+    private FControl() {
+        this.waDefault = new WindowAdapter() {
+            @Override
+            public void windowClosing(final WindowEvent e) {
+                Singletons.getView().getFrame().setDefaultCloseOperation(
+                        WindowConstants.EXIT_ON_CLOSE);
+
+                System.exit(0);
+            }
+        };
+
+        // "Close" button override during match
+        this.waConcede = new WindowAdapter() {
+            @Override
+            public void windowClosing(final WindowEvent e) {
+                Singletons.getView().getFrame().setDefaultCloseOperation(
+                        WindowConstants.DO_NOTHING_ON_CLOSE);
+
+                CDock.SINGLETON_INSTANCE.concede();
+            }
+        };
+
+        // "Close" button override while inside bazaar (will probably be used later for other things)
+        this.waLeaveBazaar = new WindowAdapter() {
+            @Override
+            public void windowClosing(final WindowEvent e) {
+                Singletons.getView().getFrame().setDefaultCloseOperation(
+                        WindowConstants.DO_NOTHING_ON_CLOSE);
+
+                changeState(FControl.HOME_SCREEN);
+            }
+        };
+
+         this.waLeaveEditor = new WindowAdapter() {
+             @Override
+             public void windowClosing(final WindowEvent ev) {
+                 Singletons.getView().getFrame().setDefaultCloseOperation(WindowConstants.DO_NOTHING_ON_CLOSE);
+
+                 if (CDeckEditorUI.SINGLETON_INSTANCE.getCurrentEditorController().exit()) {
+                     changeState(FControl.HOME_SCREEN);
+                 }
+             }
+         };
+    }
+
+    /** After view and model have been initialized, control can start. */
+    public void initialize() {
+        // Preloads skin components (using progress bar).
+        FSkin.loadFull();
+
+        // Does not use progress bar, due to be deprecated with battlefield refactoring.
+        CardFaceSymbols.loadImages();
+
+
+        this.shortcuts = KeyboardShortcuts.attachKeyboardShortcuts();
+        this.display = FView.SINGLETON_INSTANCE.getLpnDocument();
+
+        // Preload quest data if present
+        final File dirQuests = ForgeProps.getFile(NewConstants.Quest.DATA_DIR);
+        final String questname = Singletons.getModel().getQuestPreferences().getPreference(QPref.CURRENT_QUEST);
+        final File data = new File(dirQuests.getPath(), questname);
+        if (data.exists()) {
+            Singletons.getModel().getQuest().load(QuestDataIO.loadData(data));
+        }
+
+        // Handles resizing in null layouts of layers in JLayeredPane.
+        Singletons.getView().getFrame().addComponentListener(new ComponentAdapter() {
+           @Override
+           public void componentResized(final ComponentEvent e) {
+               sizeChildren();
+           }
+        });
+
+        FView.SINGLETON_INSTANCE.getLpnDocument().addMouseListener(SOverflowUtil.getHideOverflowListener());
+        FView.SINGLETON_INSTANCE.getLpnDocument().addComponentListener(SResizingUtil.getWindowResizeListener());
+
+        SwingUtilities.invokeLater(new Runnable() { @Override
+            public void run() { Singletons.getView().initialize(); } });
+    }
+
+    /**
+     * <p>
+     * changeState.
+     * </p>
+     * Switches between display states in top level JFrame.
+     * 
+     * @param i0
+     *            &emsp; State index: 0 for home, 1 for match, etc.
+     */
+    public void changeState(final int i0) {
+        clearChildren(JLayeredPane.DEFAULT_LAYER);
+        this.state = i0;
+
+        Singletons.getView().getFrame().removeWindowListener(waDefault);
+        Singletons.getView().getFrame().removeWindowListener(waConcede);
+        Singletons.getView().getFrame().removeWindowListener(waLeaveBazaar);
+        Singletons.getView().getFrame().removeWindowListener(waLeaveEditor);
+
+        // Fire up new state
+        switch (i0) {
+            case HOME_SCREEN:
+                VHomeUI.SINGLETON_INSTANCE.populate();
+                CHomeUI.SINGLETON_INSTANCE.initialize();
+                FView.SINGLETON_INSTANCE.getPnlInsets().setVisible(true);
+                FView.SINGLETON_INSTANCE.getPnlInsets().setForegroundImage(new ImageIcon());
+                Singletons.getView().getFrame().addWindowListener(waDefault);
+                break;
+
+            case MATCH_SCREEN:
+                VMatchUI.SINGLETON_INSTANCE.populate();
+                FView.SINGLETON_INSTANCE.getPnlInsets().setVisible(true);
+                FView.SINGLETON_INSTANCE.getPnlInsets().setForegroundImage(FSkin.getIcon(FSkin.Backgrounds.BG_MATCH));
+                Singletons.getView().getFrame().addWindowListener(waConcede);
+                break;
+
+            case DECK_EDITOR_CONSTRUCTED:
+            case DECK_EDITOR_LIMITED:
+            case DECK_EDITOR_QUEST:
+            case QUEST_CARD_SHOP:
+            case DRAFTING_PROCESS:
+                VDeckEditorUI.SINGLETON_INSTANCE.populate();
+                FView.SINGLETON_INSTANCE.getPnlInsets().setVisible(true);
+                FView.SINGLETON_INSTANCE.getPnlInsets().setForegroundImage(new ImageIcon());
+                Singletons.getView().getFrame().addWindowListener(waLeaveEditor);
+                break;
+
+            case QUEST_BAZAAR:
+                display.add(Singletons.getView().getViewBazaar(), JLayeredPane.DEFAULT_LAYER);
+                FView.SINGLETON_INSTANCE.getPnlInsets().setVisible(false);
+                sizeChildren();
+                Singletons.getView().getFrame().addWindowListener(waLeaveBazaar);
+                break;
+
+            default:
+        }
+    }
+
+    /** 
+     * Returns the int reflecting the current state of the top level frame
+     * (see field definitions and class methods for details).
+     * 
+     * @return {@link java.lang.Integer}
+     * */
+    public int getState() {
+        return this.state;
+    }
+
+    /** @return List<Shortcut> A list of attached keyboard shortcut descriptions and properties. */
+    public List<Shortcut> getShortcuts() {
+        return this.shortcuts;
+    }
+
+    /** Remove all children from a specified layer. */
+    private void clearChildren(final int layer0) {
+        final Component[] children = FView.SINGLETON_INSTANCE.getLpnDocument()
+                .getComponentsInLayer(layer0);
+
+        for (final Component c : children) {
+            display.remove(c);
+        }
+    }
+
+    /** Sizes children of JLayeredPane to fully fit their layers. */
+    private void sizeChildren() {
+        Component[] children = display.getComponentsInLayer(JLayeredPane.DEFAULT_LAYER);
+        if (children.length != 0) { children[0].setSize(display.getSize()); }
+
+        children = display.getComponentsInLayer(FView.TARGETING_LAYER);
+        if (children.length != 0) { children[0].setSize(display.getSize()); }
+
+        children = display.getComponentsInLayer(JLayeredPane.MODAL_LAYER);
+        if (children.length != 0) { children[0].setSize(display.getSize()); }
+    }
+
+    /** @return {@link forge.game.player.Player} */
+    private Player localPlayer;
+    public Player getPlayer() {
+        return localPlayer;
+    }
+
+    /**
+     * TODO: Write javadoc for this method.
+     * @return
+     */
+    private Lobby lobby = null;
+    public Lobby getLobby() {
+        if (lobby == null) {
+            lobby = new Lobby();
+        }
+        return lobby;
+    }
+
+    /**
+     * TODO: Write javadoc for this method.
+     * @param localHuman
+     */
+    public void setPlayer(Player localHuman) {
+        localPlayer = localHuman;
+    }
+
+    /**
+     * TODO: Write javadoc for this method.
+     * @return
+     */
+    public SoundSystem getSoundSystem() {
+        // TODO Auto-generated method stub
+        return soundSystem;
+    }
+}