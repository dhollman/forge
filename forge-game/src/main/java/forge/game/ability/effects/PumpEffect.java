--- conflicted
+++ resolved
@@ -471,20 +471,7 @@
             List<String> affectedKeywords = Lists.newArrayList(keywords);
 
             if (!affectedKeywords.isEmpty()) {
-<<<<<<< HEAD
-                affectedKeywords.removeIf(input -> {
-                    if (input.contains("CardManaCost")) {
-                        if (tgtC.getManaCost().isNoCost()) {
-                            return true;
-                        }
-                    }
-                    return false;
-                });
-
                 affectedKeywords = affectedKeywords.stream().map(input -> {
-=======
-                affectedKeywords = Lists.transform(affectedKeywords, input -> {
->>>>>>> 5a3f2ed6
                     if (input.contains("CardManaCost")) {
                         input = input.replace("CardManaCost", tgtC.getManaCost().getShortString());
                     } else if (input.contains("ConvertedManaCost")) {
