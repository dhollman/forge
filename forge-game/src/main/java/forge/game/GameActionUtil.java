/*
 * Forge: Play Magic: the Gathering.
 * Copyright (C) 2011  Forge Team
 *
 * This program is free software: you can redistribute it and/or modify
 * it under the terms of the GNU General Public License as published by
 * the Free Software Foundation, either version 3 of the License, or
 * (at your option) any later version.
 * 
 * This program is distributed in the hope that it will be useful,
 * but WITHOUT ANY WARRANTY; without even the implied warranty of
 * MERCHANTABILITY or FITNESS FOR A PARTICULAR PURPOSE.  See the
 * GNU General Public License for more details.
 * 
 * You should have received a copy of the GNU General Public License
 * along with this program.  If not, see <http://www.gnu.org/licenses/>.
 */
package forge.game;

import com.google.common.base.Predicates;
import com.google.common.collect.Iterables;
import com.google.common.collect.Lists;
import com.google.common.collect.Sets;

import forge.card.MagicColor;
import forge.card.mana.ManaCostParser;
import forge.game.ability.AbilityFactory;
import forge.game.ability.AbilityFactory.AbilityRecordType;
import forge.game.ability.AbilityUtils;
import forge.game.ability.ApiType;
import forge.game.card.*;
import forge.game.card.CardPlayOption.PayManaCost;
import forge.game.cost.Cost;
import forge.game.keyword.KeywordInterface;
import forge.game.player.Player;
import forge.game.spellability.*;
import forge.game.zone.ZoneType;
import forge.util.TextUtil;
import org.apache.commons.lang3.StringUtils;

import java.util.List;
import java.util.Map;


/**
 * <p>
 * GameActionUtil class.
 * </p>
 * 
 * @author Forge
 * @version $Id$
 */
public final class GameActionUtil {
    // Cache these instead of generating them on the fly, to avoid excessive allocations every time
    // static abilities are checked.
    @SuppressWarnings("unchecked")
    private static final Map<String, String>[] BASIC_LAND_ABILITIES_PARAMS = new Map[MagicColor.WUBRG.length];
    private static final AbilityRecordType[] BASIC_LAND_ABILITIES_TYPES = new AbilityRecordType[MagicColor.WUBRG.length];
    static {
        for (int i = 0; i < MagicColor.WUBRG.length; i++ ) {
            String color = MagicColor.toShortString(MagicColor.WUBRG[i]);
            String abString  = "AB$ Mana | Cost$ T | Produced$ " + color +
                    " | SpellDescription$ Add {" + color + "}.";
            Map<String, String> mapParams = AbilityFactory.getMapParams(abString);
            BASIC_LAND_ABILITIES_PARAMS[i] = mapParams;
            BASIC_LAND_ABILITIES_TYPES[i] = AbilityRecordType.getRecordType(mapParams);
        }
    }

    private GameActionUtil() {
        throw new AssertionError();
    }

    /**
     * Gets the st land mana abilities.
     * @param game
     * 
     * @return the stLandManaAbilities
     */
    public static void grantBasicLandsManaAbilities(List<Card> lands) {
        // remove all abilities granted by this Command
        for (final Card land : lands) {
            List<SpellAbility> origManaAbs = Lists.newArrayList(land.getManaAbilities());
            // will get comodification exception without a different list
            for (final SpellAbility sa : origManaAbs) {
                if (sa.isBasicLandAbility()) {
                    land.getCurrentState().removeManaAbility(sa);
                }
            }
        }

        // add all appropriate mana abilities based on current types
        for (int i = 0; i < MagicColor.WUBRG.length; i++ ) {
            String landType = MagicColor.Constant.BASIC_LANDS.get(i);
            Map<String, String> mapParams = BASIC_LAND_ABILITIES_PARAMS[i];
            AbilityRecordType type = BASIC_LAND_ABILITIES_TYPES[i];
            for (final Card land : lands) {
                if (land.getType().hasSubtype(landType)) {
                    final SpellAbility sa = AbilityFactory.getAbility(mapParams, type, land, null);
                    sa.setBasicLandAbility(true);
                    land.getCurrentState().addManaAbility(sa);
                }
            }
        }
    } // stLandManaAbilities

    /**
     * <p>
     * Find the alternative costs to a {@link SpellAbility}.
     * </p>
     * 
     * @param sa
     *            a {@link SpellAbility}.
     * @param activator
     *            the {@link Player} for which to calculate available
     * @return a {@link List} of {@link SpellAbility} objects, each representing
     *         a possible alternative cost the provided activator can use to pay
     *         the provided {@link SpellAbility}.
     */
    public static final List<SpellAbility> getAlternativeCosts(final SpellAbility sa, final Player activator) {
        final List<SpellAbility> alternatives = Lists.newArrayList();

        Card source = sa.getHostCard();
        final Game game = source.getGame();

        if (sa.isSpell()) {
            boolean lkicheck = false;
            if (sa.hasParam("Bestow") && !source.isBestowed() && !source.isInZone(ZoneType.Battlefield)) {
                if (!source.isLKI()) {
                    source = CardUtil.getLKICopy(source);
                }

                source.animateBestow(false);
                lkicheck = true;
            } else if (sa.isCastFaceDown()) {
                // need a copy of the card to turn facedown without trigger anything
                if (!source.isLKI()) {
                    source = CardUtil.getLKICopy(source);
                }
                source.turnFaceDownNoUpdate();
                lkicheck = true;
            }

            if (lkicheck) {
                CardCollection preList = new CardCollection(source);
                game.getAction().checkStaticAbilities(false, Sets.newHashSet(source), preList);
            }

            for (CardPlayOption o : source.mayPlay(activator)) {
                // do not appear if it can be cast with SorcerySpeed
                if (o.getAbility().hasParam("MayPlayNotSorcerySpeed") && activator.couldCastSorcery(sa)) {
                    continue;
                }
                // non basic are only allowed if PayManaCost is yes
                if (!sa.isBasicSpell() && o.getPayManaCost() == PayManaCost.NO) {
                    continue;
                }
                final Card host = o.getHost();

                final SpellAbility newSA = sa.copy(activator);
                final SpellAbilityRestriction sar = newSA.getRestrictions();
                if (o.isWithFlash()) {
                	sar.setInstantSpeed(true);
                }
                sar.setZone(null);
                newSA.setMayPlay(o.getAbility());
                newSA.setMayPlayOriginal(sa);

                boolean changedManaCost = false;
                if (o.getPayManaCost() == PayManaCost.NO) {
                    newSA.setBasicSpell(false);
                    newSA.setPayCosts(newSA.getPayCosts().copyWithNoMana());
                    changedManaCost = true;
                } else if (o.getAltManaCost() != null) {
                    newSA.setBasicSpell(false);
                    newSA.setPayCosts(newSA.getPayCosts().copyWithDefinedMana(o.getAltManaCost()));
                    changedManaCost = true;
                    if (host.hasSVar("AsForetoldSplitCMCHack")) {
                        // TODO: This is a temporary workaround for As Foretold interaction with split cards, better solution needed.
                        if (sa.isLeftSplit()) {
                            int leftCMC = sa.getHostCard().getCMC(Card.SplitCMCMode.LeftSplitCMC);
                            if (leftCMC > host.getCounters(CounterType.TIME)) {
                                continue;
                            }
                        } else if (sa.isRightSplit()) {
                            int rightCMC = sa.getHostCard().getCMC(Card.SplitCMCMode.RightSplitCMC);
                            if (rightCMC > host.getCounters(CounterType.TIME)) {
                                continue;
                            }
                        }
                    }
                }
                if (changedManaCost) {
                    if ("0".equals(sa.getParam("ActivationLimit")) && sa.getHostCard().getManaCost().isNoCost()) {
                        sar.setLimitToCheck(null);
                    }
                }

                final StringBuilder sb = new StringBuilder(sa.getDescription());
                if (!source.equals(host)) {
                    sb.append(" by ");
                    if ((host.isEmblem() || host.getType().hasSubtype("Effect"))
                            && host.getEffectSource() != null) {
                        sb.append(host.getEffectSource());
                    } else {
                        sb.append(host);
                    }
                }
                if (o.getAbility().hasParam("MayPlayText")) {
                    sb.append(" (").append(o.getAbility().getParam("MayPlayText")).append(")");
                }
                sb.append(o.toString(false));
                newSA.setDescription(sb.toString());
                alternatives.add(newSA);
            }

            // reset static abilities
            if (lkicheck) {
                game.getAction().checkStaticAbilities(false);
            }
        }

        if (!sa.isBasicSpell()) {
            return alternatives;
        }

        if (sa.isCycling() && activator.hasKeyword("CyclingForZero")) {
            final SpellAbility newSA = sa.copyWithNoManaCost();
            newSA.setBasicSpell(false);
            newSA.getMapParams().put("CostDesc", ManaCostParser.parse("0"));
            // makes new SpellDescription
            final StringBuilder sb = new StringBuilder();
            sb.append(newSA.getCostDescription());
            sb.append(newSA.getParam("SpellDescription"));
            newSA.setDescription(sb.toString());
            
            alternatives.add(newSA);
        }

        for (final KeywordInterface inst : source.getKeywords()) {
            final String keyword = inst.getOriginal();
            if (sa.isSpell() && keyword.startsWith("Flashback")) {
                // if source has No Mana cost, and flashback doesn't have own one,
                // flashback can't work
                if (keyword.equals("Flashback") && source.getManaCost().isNoCost()) {
                    continue;
                }

                final SpellAbility flashback = sa.copy(activator);
                flashback.setFlashBackAbility(true);

                flashback.getRestrictions().setZone(ZoneType.Graveyard);

                // there is a flashback cost (and not the cards cost)
                if (!keyword.equals("Flashback")) {
                    flashback.setPayCosts(new Cost(keyword.substring(10), false));
                }
                alternatives.add(flashback);
            }

            if (sa.hasParam("Equip") && sa instanceof AbilityActivated && keyword.equals("EquipInstantSpeed")) {
                final SpellAbility newSA = sa.copy(activator);
                SpellAbilityRestriction sar = newSA.getRestrictions();
                sar.setSorcerySpeed(false);
                sar.setInstantSpeed(true);
                newSA.setDescription(sa.getDescription() + " (you may activate any time you could cast an instant )");
                alternatives.add(newSA);
            }
        }
        return alternatives;
    }

    public static List<OptionalCostValue> getOptionalCostValues(final SpellAbility sa) {
        final List<OptionalCostValue> costs = Lists.newArrayList();
        if (sa == null || !sa.isSpell()) {
            return costs;
        }
        final Card source = sa.getHostCard();
        for (KeywordInterface inst : source.getKeywords()) {
            final String keyword = inst.getOriginal();
            if (keyword.startsWith("Buyback")) {
                final Cost cost = new Cost(keyword.substring(8), false);
                costs.add(new OptionalCostValue(OptionalCost.Buyback, cost));
            } else if (keyword.equals("Conspire")) {
                final String conspireCost = "tapXType<2/Creature.SharesColorWith/" +
            "untapped creature you control that shares a color with " + source.getName() + ">";
                final Cost cost = new Cost(conspireCost, false);
                costs.add(new OptionalCostValue(OptionalCost.Conspire, cost));
            } else if (keyword.startsWith("Entwine")) {
                String[] k = keyword.split(":");
                final Cost cost = new Cost(k[1], false);
                costs.add(new OptionalCostValue(OptionalCost.Entwine, cost));
            } else if (keyword.startsWith("Kicker")) {
                String[] sCosts = TextUtil.split(keyword.substring(6), ':');
                boolean generic = "Generic".equals(sCosts[sCosts.length - 1]);
                // If this is a "generic kicker" (Undergrowth), ignore value for kicker creations
                int numKickers = sCosts.length - (generic ? 1 : 0);
                for (int j = 0; j < numKickers; j++) {
                    final Cost cost = new Cost(sCosts[j], false);
                    OptionalCost type = null;
                    if (!generic) {
                        type = j == 0 ? OptionalCost.Kicker1 : OptionalCost.Kicker2;
                    } else {
                        type = OptionalCost.Generic;
                    }
                    costs.add(new OptionalCostValue(type, cost));
                }
            } else if (keyword.equals("Retrace")) {
                if (source.getZone().is(ZoneType.Graveyard)) {
                    final Cost cost = new Cost("Discard<1/Land>", false);
                    costs.add(new OptionalCostValue(OptionalCost.Retrace, cost));
                }
            } else if (keyword.startsWith("MayFlashCost")) {
                String[] k = keyword.split(":");
                final Cost cost = new Cost(k[1], false);
                costs.add(new OptionalCostValue(OptionalCost.Flash, cost));
            }
            
            // Surge while having OptionalCost is none of them
        }
        return costs;
    }
    
    public static SpellAbility addOptionalCosts(final SpellAbility sa, List<OptionalCostValue> list) {
        if (sa == null || list.isEmpty()) {
            return sa;
        }
        final SpellAbility result = sa.copy();
        for (OptionalCostValue v : list) {
            // need to copy cost, otherwise it does alter the original
            result.setPayCosts(result.getPayCosts().copy().add(v.getCost()));
            result.addOptionalCost(v.getType());
            
            // add some extra logic, try to move it to other parts
            switch (v.getType()) {
            case Conspire:
                result.addConspireInstance();
                break;
            case Retrace:
                result.getRestrictions().setZone(ZoneType.Graveyard);
                break;
            case Flash:
                result.getRestrictions().setInstantSpeed(true);
            default:
                break;
            }
        }
        return result;
    }
    
    public static List<SpellAbility> getAdditionalCostSpell(final SpellAbility sa) {
        final List<SpellAbility> abilities = Lists.newArrayList(sa);
        if (!sa.isSpell()) {
            return abilities;
        }
        final Card source = sa.getHostCard();
        for (KeywordInterface inst : source.getKeywords()) {
            final String keyword = inst.getOriginal();
            if (keyword.startsWith("AlternateAdditionalCost")) {
                final List<SpellAbility> newAbilities = Lists.newArrayList();
                String[] costs = TextUtil.split(keyword, ':');

                final SpellAbility newSA = sa.copy();
                newSA.setBasicSpell(false);

                final Cost cost1 = new Cost(costs[1], false);
                newSA.setDescription(sa.getDescription() + " (Additional cost " + cost1.toSimpleString() + ")");
                newSA.setPayCosts(cost1.add(sa.getPayCosts()));
                if (newSA.canPlay()) {
                    newAbilities.add(newSA);
                }

                //second option
                final SpellAbility newSA2 = sa.copy();
                newSA2.setBasicSpell(false);

                final Cost cost2 = new Cost(costs[2], false);
                newSA2.setDescription(sa.getDescription() + " (Additional cost " + cost2.toSimpleString() + ")");
                newSA2.setPayCosts(cost2.add(sa.getPayCosts()));
                if (newSA2.canPlay()) {
                    newAbilities.add(newSA2);
                }
                
                abilities.clear();
                abilities.addAll(newAbilities);
            }
        }
        return abilities;
    }
    
    
    /**
     * get optional additional costs.
     * 
     * @param original
     *            the original sa
     * @return an ArrayList<SpellAbility>.
     * 
     * @deprecated only used by AI, replace it with new functions in AI
     */
    public static List<SpellAbility> getOptionalCosts(final SpellAbility original) {
        final List<SpellAbility> abilities = getAdditionalCostSpell(original);

        final Card source = original.getHostCard();

        if (!original.isSpell()) {
            return abilities;
        }

        // Buyback, Kicker
        for (KeywordInterface inst : source.getKeywords()) {
            final String keyword = inst.getOriginal();
            if (keyword.startsWith("Buyback")) {
                for (int i = 0; i < abilities.size(); i++) {
                    final SpellAbility newSA = abilities.get(i).copy();
                    newSA.setBasicSpell(false);
                    newSA.setPayCosts(new Cost(keyword.substring(8), false).add(newSA.getPayCosts()));
                    newSA.setDescription(newSA.getDescription() + " (with Buyback)");
                    newSA.addOptionalCost(OptionalCost.Buyback);
                    if (newSA.canPlay()) {
                        abilities.add(i, newSA);
                        i++;
                    }
                }
            } else if (keyword.startsWith("MayFlashCost")) {
<<<<<<< HEAD
                final String[] k = keyword.split(":");
                for (int i = 0; i < abilities.size(); i++) {
                    final SpellAbility newSA = abilities.get(i).copy();
                    newSA.setBasicSpell(false);
                    newSA.setPayCosts(new Cost(k[1], false).add(newSA.getPayCosts()));
                    newSA.setDescription(newSA.getDescription() + " (as though it had flash)");
=======
                if (source.getGame().getPhaseHandler().isPlayerTurn(source.getController())) {
                    continue; // don't cast it with additional flash cost during AI's own turn, commonly a waste of mana
                }
                for (int i = 0; i < abilities.size(); i++) {
                    final SpellAbility newSA = abilities.get(i).copy();
                    newSA.setBasicSpell(false);
                    newSA.setPayCosts(new Cost(keyword.substring(13), false).add(newSA.getPayCosts()));
                    newSA.setDescription(newSA.getDescription() + " (as though it had flash)");
                    newSA.addOptionalCost(OptionalCost.Flash);
>>>>>>> 1296b249
                    newSA.getRestrictions().setInstantSpeed(true);
                    if (newSA.canPlay()) {
                        abilities.add(i, newSA);
                        i++;
                    }
                }
            } else if (keyword.startsWith("Kicker")) {
            	String[] sCosts = TextUtil.split(keyword.substring(6), ':');
            	boolean generic = "Generic".equals(sCosts[sCosts.length - 1]);
                // If this is a "generic kicker" (Undergrowth), ignore value for kicker creations
                int numKickers = sCosts.length - (generic ? 1 : 0);
                for (int i = 0; i < abilities.size(); i++) {
                    int iUnKicked = i;
                    for (int j = 0; j < numKickers; j++) {
                        final SpellAbility newSA = abilities.get(iUnKicked).copy();
                        newSA.setBasicSpell(false);
                        final Cost cost = new Cost(sCosts[j], false);
                        newSA.setPayCosts(cost.add(newSA.getPayCosts()));
                        if (!generic) {
                            newSA.setDescription(newSA.getDescription() + " (Kicker " + cost.toSimpleString() + ")");
                            newSA.addOptionalCost(j == 0 ? OptionalCost.Kicker1 : OptionalCost.Kicker2);
                        } else {
                            newSA.setDescription(newSA.getDescription() + " (Optional " + cost.toSimpleString() + ")");
                            newSA.addOptionalCost(OptionalCost.Generic);
                        }
                        if (newSA.canPlay()) {
                            abilities.add(i, newSA);
                            i++;
                            iUnKicked++;
                        }
                    }
                    if (numKickers == 2) { // case for both kickers - it's hardcoded since they never have more than 2 kickers
                        final SpellAbility newSA = abilities.get(iUnKicked).copy();
                        newSA.setBasicSpell(false);
                        final Cost cost1 = new Cost(sCosts[0], false);
                        final Cost cost2 = new Cost(sCosts[1], false);
                        newSA.setDescription(TextUtil.addSuffix(newSA.getDescription(), TextUtil.concatWithSpace(" (Both kickers:", cost1.toSimpleString(),"and",TextUtil.addSuffix(cost2.toSimpleString(),")"))));
                        newSA.setPayCosts(cost2.add(cost1.add(newSA.getPayCosts())));
                        newSA.addOptionalCost(OptionalCost.Kicker1);
                        newSA.addOptionalCost(OptionalCost.Kicker2);
                        if (newSA.canPlay()) {
                            abilities.add(i, newSA);
                            i++;
                        }
                    }
                }
            }
        }

        if (source.hasKeyword("Conspire")) {
            int amount = source.getAmountOfKeyword("Conspire");
            for (int kwInstance = 1; kwInstance <= amount; kwInstance++) {
                for (int i = 0; i < abilities.size(); i++) {
                    final SpellAbility newSA = abilities.get(i).copy();
                    newSA.setBasicSpell(false);
                    final String conspireCost = "tapXType<2/Creature.SharesColorWith/untapped creature you control that shares a color with " + source.getName() + ">";
                    newSA.setPayCosts(new Cost(conspireCost, false).add(newSA.getPayCosts()));
                    final String tag = kwInstance > 1 ? " (Conspire " + kwInstance + ")" : " (Conspire)";
                    newSA.setDescription(newSA.getDescription() + tag);
                    newSA.addOptionalCost(OptionalCost.Conspire);
                    newSA.addConspireInstance();
                    if (newSA.canPlay()) {
                        abilities.add(++i, newSA);
                    }
                }
            }
        }
        return abilities;
    }

    private static boolean hasUrzaLands(final Player p) {
        final CardCollectionView landsControlled = p.getCardsIn(ZoneType.Battlefield);
        return Iterables.any(landsControlled, Predicates.and(CardPredicates.isType("Urza's"), CardPredicates.isType("Mine")))
                && Iterables.any(landsControlled, Predicates.and(CardPredicates.isType("Urza's"), CardPredicates.isType("Power-Plant")))
                && Iterables.any(landsControlled, Predicates.and(CardPredicates.isType("Urza's"), CardPredicates.isType("Tower")));
    }

    public static int amountOfManaGenerated(final SpellAbility sa, boolean multiply) {
        // Calculate generated mana here for stack description and resolving

        int amount = sa.hasParam("Amount") ? AbilityUtils.calculateAmount(sa.getHostCard(), sa.getParam("Amount"), sa) : 1;
        AbilityManaPart abMana = sa.getManaPartRecursive();

        if (sa.hasParam("Bonus")) {
            // For mana abilities that get a bonus
            // Bonus currently MULTIPLIES the base amount. Base Amounts should
            // ALWAYS be Base
            int bonus = 0;
            if (sa.getParam("Bonus").equals("UrzaLands")) {
                if (hasUrzaLands(sa.getActivatingPlayer())) {
                    bonus = Integer.parseInt(sa.getParam("BonusProduced"));
                }
            }

            amount += bonus;
        }

        if (!multiply || abMana.isAnyMana() || abMana.isComboMana() || abMana.isSpecialMana()) {
            return amount;
        } else {
            // For cards that produce like {C}{R} vs cards that produce {R}{R}.
            return abMana.mana().split(" ").length * amount;
        }
    }


    public static String generatedMana(final SpellAbility sa) {
        int amount = amountOfManaGenerated(sa, false);
        AbilityManaPart abMana = sa.getManaPart();
        String baseMana;

        if (abMana.isComboMana()) {
            baseMana = abMana.getExpressChoice();
            if (baseMana.isEmpty()) {
                baseMana = abMana.getOrigProduced();
            }
        } else if (abMana.isAnyMana()) {
            baseMana = abMana.getExpressChoice();
            if (baseMana.isEmpty()) {
                baseMana = "Any";
            }
        } else if (sa.getApi() == ApiType.ManaReflected) {
            baseMana = abMana.getExpressChoice();
        } else if (abMana.isSpecialMana()) {
            baseMana = abMana.getExpressChoice();
        } else {
            baseMana = abMana.mana();
        }

        if (sa.getSubAbility() != null) {
            // Mark SAs with subAbilities as undoable. These are generally things like damage, and other stuff
            // that's hard to track and remove
            sa.setUndoable(false);
        } else {
            try {
                if ((sa.getParam("Amount") != null) && (amount != Integer.parseInt(sa.getParam("Amount")))) {
                    sa.setUndoable(false);
                }
            } catch (final NumberFormatException n) {
                sa.setUndoable(false);
            }
        }

        final StringBuilder sb = new StringBuilder();
        if (amount == 0) {
            sb.append("0");
        } else if (abMana.isComboMana()) {
            // amount is already taken care of in resolve method for combination mana, just append baseMana
            sb.append(baseMana);
        } else {
            if (StringUtils.isNumeric(baseMana)) {
                sb.append(amount * Integer.parseInt(baseMana));
            } else {
                sb.append(baseMana);
                for (int i = 1; i < amount; i++) {
                    sb.append(" ").append(baseMana);
                }
            }
        }
        return sb.toString();
    }

    public static CardCollectionView orderCardsByTheirOwners(Game game, CardCollectionView list, ZoneType dest) {
        CardCollection completeList = new CardCollection();
        for (Player p : game.getPlayers()) {
            CardCollection subList = new CardCollection();
            for (Card c : list) {
                if (c.getOwner().equals(p)) {
                    subList.add(c);
                }
            }
            CardCollectionView subListView = subList;
            if (subList.size() > 1) {
                subListView = p.getController().orderMoveToZoneList(subList, dest);
            }
            completeList.addAll(subListView);
        }
        return completeList;
    }

} // end class GameActionUtil<|MERGE_RESOLUTION|>--- conflicted
+++ resolved
@@ -423,24 +423,16 @@
                     }
                 }
             } else if (keyword.startsWith("MayFlashCost")) {
-<<<<<<< HEAD
+                // this is there for the AI
+                if ( source.getGame().getPhaseHandler().isPlayerTurn(source.getController())) {
+                    continue; // don't cast it with additional flash cost during AI's own turn, commonly a waste of mana
+                }
                 final String[] k = keyword.split(":");
                 for (int i = 0; i < abilities.size(); i++) {
                     final SpellAbility newSA = abilities.get(i).copy();
                     newSA.setBasicSpell(false);
                     newSA.setPayCosts(new Cost(k[1], false).add(newSA.getPayCosts()));
                     newSA.setDescription(newSA.getDescription() + " (as though it had flash)");
-=======
-                if (source.getGame().getPhaseHandler().isPlayerTurn(source.getController())) {
-                    continue; // don't cast it with additional flash cost during AI's own turn, commonly a waste of mana
-                }
-                for (int i = 0; i < abilities.size(); i++) {
-                    final SpellAbility newSA = abilities.get(i).copy();
-                    newSA.setBasicSpell(false);
-                    newSA.setPayCosts(new Cost(keyword.substring(13), false).add(newSA.getPayCosts()));
-                    newSA.setDescription(newSA.getDescription() + " (as though it had flash)");
-                    newSA.addOptionalCost(OptionalCost.Flash);
->>>>>>> 1296b249
                     newSA.getRestrictions().setInstantSpeed(true);
                     if (newSA.canPlay()) {
                         abilities.add(i, newSA);
