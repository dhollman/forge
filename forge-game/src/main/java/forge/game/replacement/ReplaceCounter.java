--- conflicted
+++ resolved
@@ -44,23 +44,6 @@
     @Override
     public boolean canReplace(Map<String, Object> runParams) {
         final SpellAbility spellAbility = (SpellAbility) runParams.get("TgtSA");
-<<<<<<< HEAD
-        if (!runParams.get("Event").equals("Counter")) {
-            return false;
-        }
-        if (this.hasParam("ValidCard")) {
-            if (!matchesValid(runParams.get("Affected"), this.getParam("ValidCard").split(","), this.getHostCard())) {
-                return false;
-            }
-        }
-        if (this.hasParam("ValidCause")) {
-            if (!matchesValid(runParams.get("Cause"), this.getParam("ValidCause").split(","), this.getHostCard())) {
-                return false;
-            }
-        }
-        if (this.hasParam("ValidType")) {
-            String type = this.getParam("ValidType");
-=======
         if (hasParam("ValidCard")) {
             if (!matchesValid(runParams.get("Affected"), getParam("ValidCard").split(","), this.getHostCard())) {
                 return false;
@@ -73,7 +56,6 @@
         }
         if (hasParam("ValidType")) {
             String type = getParam("ValidType");
->>>>>>> e55e160c
             if (type.equals("Spell") && !spellAbility.isSpell()) {
                 return false;
             }
