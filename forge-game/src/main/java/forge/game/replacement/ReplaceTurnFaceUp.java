--- conflicted
+++ resolved
@@ -26,16 +26,8 @@
      */
     @Override
     public boolean canReplace(Map<String, Object> runParams) {
-<<<<<<< HEAD
-        if (!runParams.get("Event").equals("TurnFaceUp")) {
-            return false;
-        }
-        if (this.hasParam("ValidCard")) {
-            if (!matchesValid(runParams.get("Affected"), this.getParam("ValidCard").split(","), this.getHostCard())) {
-=======
         if (hasParam("ValidCard")) {
             if (!matchesValid(runParams.get("Affected"), getParam("ValidCard").split(","), this.getHostCard())) {
->>>>>>> e55e160c
                 return false;
             }
         }
