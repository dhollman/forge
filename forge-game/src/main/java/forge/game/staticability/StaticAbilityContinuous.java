--- conflicted
+++ resolved
@@ -731,14 +731,7 @@
                     newKeywords = Lists.newArrayList(addKeywords);
                     final List<String> extraKeywords = Lists.newArrayList();
 
-<<<<<<< HEAD
                     newKeywords.removeIf(input -> {
-                        if (input.contains("CardManaCost") && affectedCard.getManaCost().isNoCost()) {
-                            return true;
-                        }
-=======
-                    Iterables.removeIf(newKeywords, input -> {
->>>>>>> 5a3f2ed6
                         // replace one Keyword with list of keywords
                         if (input.startsWith("Protection") && input.contains("CardColors")) {
                             for (Byte color : affectedCard.getColor()) {
