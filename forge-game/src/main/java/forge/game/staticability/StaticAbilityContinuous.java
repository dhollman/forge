/*
 * Forge: Play Magic: the Gathering.
 * Copyright (C) 2011  Forge Team
 *
 * This program is free software: you can redistribute it and/or modify
 * it under the terms of the GNU General Public License as published by
 * the Free Software Foundation, either version 3 of the License, or
 * (at your option) any later version.
 *
 * This program is distributed in the hope that it will be useful,
 * but WITHOUT ANY WARRANTY; without even the implied warranty of
 * MERCHANTABILITY or FITNESS FOR A PARTICULAR PURPOSE.  See the
 * GNU General Public License for more details.
 *
 * You should have received a copy of the GNU General Public License
 * along with this program.  If not, see <http://www.gnu.org/licenses/>.
 */
package forge.game.staticability;

import com.google.common.collect.ImmutableList;
import com.google.common.collect.Iterables;
import com.google.common.collect.Lists;
import com.google.common.collect.Maps;
import forge.GameCommand;
import forge.card.*;
import forge.game.Game;
import forge.game.StaticEffect;
import forge.game.StaticEffects;
import forge.game.ability.AbilityUtils;
import forge.game.ability.ApiType;
import forge.game.card.*;
import forge.game.cost.Cost;
import forge.game.keyword.Keyword;
import forge.game.keyword.KeywordInterface;
import forge.game.player.Player;
import forge.game.player.PlayerCollection;
import forge.game.replacement.ReplacementEffect;
import forge.game.spellability.AbilityStatic;
import forge.game.spellability.SpellAbility;
import forge.game.trigger.Trigger;
import forge.game.zone.ZoneType;
import forge.util.TextUtil;
import org.apache.commons.lang3.StringUtils;

import java.util.*;
import java.util.stream.Collectors;

/**
 * The Class StaticAbility_Continuous.
 */
public final class StaticAbilityContinuous {

    // Private constructor to prevent instantiation
    private StaticAbilityContinuous() {
    }

    /**
     * Apply the effects of a static ability that apply in a particular layer.
     * The cards to which the effects are applied are dynamically determined.
     *
     * @param stAb
     *            a {@link StaticAbility}.
     * @param layer
     *            the {@link StaticAbilityLayer} of effects to apply.
     * @return a {@link CardCollectionView} of cards that have been affected.
     * @see #applyContinuousAbility(StaticAbility, CardCollectionView,
     *      StaticAbilityLayer)
     */
	public static CardCollectionView applyContinuousAbility(final StaticAbility stAb, final StaticAbilityLayer layer, final CardCollectionView preList) {
        final CardCollectionView affectedCards = getAffectedCards(stAb, preList);
        return applyContinuousAbility(stAb, affectedCards, layer);
    }

    /**
     * Apply the effects of a static ability that apply in a particular layer to
     * a predefined set of cards.
     *
     * @param stAb
     *            a {@link StaticAbility}.
     * @param affectedCards
     *            a {@link CardCollectionView} of cards that are to be affected.
     * @param layer
     *            the {@link StaticAbilityLayer} of effects to apply.
     * @return a {@link CardCollectionView} of cards that have been affected,
     *         identical to {@code affectedCards}.
     */
    public static CardCollectionView applyContinuousAbility(final StaticAbility stAb, final CardCollectionView affectedCards, final StaticAbilityLayer layer) {
        final Map<String, String> params = stAb.getMapParams();
        final Card hostCard = stAb.getHostCard();
        final Player controller = hostCard.getController();

        final List<Player> affectedPlayers = StaticAbilityContinuous.getAffectedPlayers(stAb);
        final Game game = hostCard.getGame();

        final StaticEffects effects = game.getStaticEffects();
        final StaticEffect se = effects.getStaticEffect(stAb);
        se.setAffectedCards(affectedCards);
        se.setAffectedPlayers(affectedPlayers);
        se.setParams(params);
        se.setTimestamp(hostCard.getLayerTimestamp());

        // nothing more to do
        if (stAb.hasParam("Affected") && affectedPlayers.isEmpty() && affectedCards.isEmpty()) {
            return affectedCards;
        }

        String addP = "";
        int powerBonus = 0;
        String addT = "";
        int toughnessBonus = 0;
        String setP = "";
        Integer setPower = null;
        String setT = "";
        Integer setToughness = null;

        List<String> addKeywords = null;
        List<String> addHiddenKeywords = Lists.newArrayList();
        List<String> removeKeywords = null;
        String[] addAbilities = null;
        String[] addReplacements = null;
        String[] addSVars = null;
        List<String> addTypes = null;
        List<String> removeTypes = null;
        ColorSet addColors = null;
        String[] addTriggers = null;
        String[] addStatics = null;
        boolean removeAllAbilities = false;
        boolean removeNonMana = false;
        boolean addAllCreatureTypes = false;
        Set<RemoveType> remove = EnumSet.noneOf(RemoveType.class);

        boolean overwriteColors = false;

        Set<Keyword> cantHaveKeyword = null;

        List<Player> mayLookAt = null;

        boolean controllerMayPlay = false, mayPlayWithoutManaCost = false, mayPlayWithFlash = false;
        String mayPlayAltManaCost = null;
        boolean mayPlayGrantZonePermissions = true;
        Integer mayPlayLimit = null;

        if (layer == StaticAbilityLayer.SETPT || layer == StaticAbilityLayer.CHARACTERISTIC) {
            if (params.containsKey("SetPower")) {
                setP = params.get("SetPower");
                setPower = AbilityUtils.calculateAmount(hostCard, setP, stAb);
            }

            if (params.containsKey("SetToughness")) {
                setT = params.get("SetToughness");
                setToughness = AbilityUtils.calculateAmount(hostCard, setT, stAb);
            }
        }

        if (layer == StaticAbilityLayer.MODIFYPT) {
            if (params.containsKey("AddPower")) {
                addP = params.get("AddPower");
                powerBonus = AbilityUtils.calculateAmount(hostCard, addP, stAb, true);
            }

            if (params.containsKey("AddToughness")) {
                addT = params.get("AddToughness");
                toughnessBonus = AbilityUtils.calculateAmount(hostCard, addT, stAb, true);
            }
        }

        if (layer == StaticAbilityLayer.ABILITIES) {
            if (params.containsKey("AddKeyword")) {
                addKeywords = Lists.newArrayList(Arrays.asList(params.get("AddKeyword").split(" & ")));
                final List<String> newKeywords = Lists.newArrayList();

                // update keywords with Chosen parts
                final String hostCardUID = Integer.toString(hostCard.getId()); // Protection with "doesn't remove" effect

                addKeywords.removeIf(input -> {
                    if (!hostCard.hasChosenColor() && input.contains("ChosenColor")) {
                        return true;
                    }
                    if (!hostCard.hasChosenType() && input.contains("ChosenType")) {
                        return true;
                    }
                    if (!hostCard.hasChosenNumber() && input.contains("ChosenNumber")) {
                        return true;
                    }
                    if (!hostCard.hasChosenPlayer() && input.contains("ChosenPlayer")) {
                        return true;
                    }
                    if (!hostCard.hasNamedCard() && input.contains("ChosenName")) {
                        return true;
                    }
                    if (!hostCard.hasChosenEvenOdd() && (input.contains("ChosenEvenOdd") || input.contains("chosenEvenOdd"))) {
                        return true;
                    }

                    if (input.contains("AllColors") || input.contains("allColors")) {
                        for (byte color : MagicColor.WUBRG) {
                            final String colorWord = MagicColor.toLongString(color);
                            String y = input.replaceAll("AllColors", StringUtils.capitalize(colorWord));
                            y = y.replaceAll("allColors", colorWord);
                            newKeywords.add(y);
                        }
                        return true;
                    }
                    if (input.contains("CommanderColorID")) {
                        if (!hostCard.getController().getCommanders().isEmpty()) {
                            if (input.contains("NotCommanderColorID")) {
                                for (Byte color : hostCard.getController().getNotCommanderColorID()) {
                                    newKeywords.add(input.replace("NotCommanderColorID", MagicColor.toLongString(color)));
                                }
                                return true;
                            } else for (Byte color : hostCard.getController().getCommanderColorID()) {
                                newKeywords.add(input.replace("CommanderColorID", MagicColor.toLongString(color)));
                            }
                            return true;
                        }
                        return true;
                    }
                    // two variants for Red vs. red in keyword
                    if (input.contains("ColorsYouCtrl") || input.contains("colorsYouCtrl")) {
                        final ColorSet colorsYouCtrl = CardUtil.getColorsFromCards(controller.getCardsIn(ZoneType.Battlefield));

                        for (byte color : colorsYouCtrl) {
                            final String colorWord = MagicColor.toLongString(color);
                            String y = input.replaceAll("ColorsYouCtrl", StringUtils.capitalize(colorWord));
                            y = y.replaceAll("colorsYouCtrl", colorWord);
                            newKeywords.add(y);
                        }
                        return true;
                    }
                    if (input.contains("YourBasic")) {
                        CardCollectionView lands = hostCard.getController().getLandsInPlay();
                        final List<String> basic = MagicColor.Constant.BASIC_LANDS;
                        for (String type : basic) {
                            if (lands.anyMatch(CardPredicates.isType(type))) {
                                String y = input.replaceAll("YourBasic", type);
                                newKeywords.add(y);
                            }
                        }
                        return true;
                    }
                    if (input.contains("EachCMCAmongDefined")) {
                        String keywordDefined = params.get("KeywordDefined");
                        CardCollectionView definedCards = game.getCardsIn(ZoneType.Battlefield);
                        definedCards = CardLists.getValidCards(definedCards, keywordDefined, hostCard.getController(),
                                hostCard, stAb);
                        for (Card c : definedCards) {
                            final int cmc = c.getCMC();
                            String y = (input.replace(" from EachCMCAmongDefined", ":Card.cmcEQ"
                                    + (cmc) + ":Protection from mana value " + (cmc)));
                            if (!newKeywords.contains(y)) {
                                newKeywords.add(y);
                            }
                        }
                        return true;
                    }

                    return false;
                });

                addKeywords.addAll(newKeywords);

                addKeywords = addKeywords.stream().map(input -> {
                    if (hostCard.hasChosenColor()) {
                        input = input.replaceAll("ChosenColor", StringUtils.capitalize(hostCard.getChosenColor()));
                        input = input.replaceAll("chosenColor", hostCard.getChosenColor().toLowerCase());
                    }
                    if (hostCard.hasChosenType()) {
                        input = input.replaceAll("ChosenType", hostCard.getChosenType());
                    }
                    if (hostCard.hasChosenNumber()) {
                        input = input.replaceAll("ChosenNumber", String.valueOf(hostCard.getChosenNumber()));
                    }
                    if (hostCard.hasChosenPlayer()) {
                        Player cp = hostCard.getChosenPlayer();
                        input = input.replaceAll("ChosenPlayerUID", String.valueOf(cp.getId()));
                        input = input.replaceAll("ChosenPlayerName", cp.getName());
                    }
                    if (hostCard.hasNamedCard()) {
                        final String chosenName = hostCard.getNamedCard().replace(",", ";");
                        input = input.replaceAll("ChosenName", "Card.named" + chosenName);
                    }
                    if (hostCard.hasChosenEvenOdd()) {
                        input = input.replaceAll("ChosenEvenOdd", hostCard.getChosenEvenOdd().toString());
                        input = input.replaceAll("chosenEvenOdd", hostCard.getChosenEvenOdd().toString().toLowerCase());
                    }
                    input = input.replace("HostCardUID", hostCardUID);
                    if (params.containsKey("CalcKeywordN")) {
                        input = input.replace("N", String.valueOf(AbilityUtils.calculateAmount(hostCard, params.get("CalcKeywordN"), stAb)));
                    }
                    return input;
                }).collect(Collectors.toList());

                if (params.containsKey("SharedKeywordsZone")) {
                    List<ZoneType> zones = ZoneType.listValueOf(params.get("SharedKeywordsZone"));
                    String[] restrictions = params.containsKey("SharedRestrictions") ? params.get("SharedRestrictions").split(",") : new String[] {"Card"};
                    addKeywords = CardFactoryUtil.sharedKeywords(addKeywords, restrictions, zones, hostCard, stAb);
                }

                if (params.containsKey("FromDraftNotes")) {
                    addKeywords = Lists.newArrayList(hostCard.getController().getDraftNotes().getOrDefault(params.get("FromDraftNotes"), "").split(","));
                }

            } else if (params.containsKey("ShareRememberedKeywords")) {
                List<String> kwToShare = Lists.newArrayList();
                for (final Object o : hostCard.getRemembered()) {
                    final String k = (String) o;
                    kwToShare.add(k);
                }
                if (!kwToShare.isEmpty()) {
                    addKeywords = kwToShare;
                }
            }

            if (params.containsKey("CantHaveKeyword")) {
                cantHaveKeyword = Keyword.setValueOf(params.get("CantHaveKeyword"));
            }

            if (params.containsKey("RemoveKeyword")) {
                removeKeywords = Arrays.asList(params.get("RemoveKeyword").split(" & "));
            }
        }

        if (layer == StaticAbilityLayer.RULES && params.containsKey("AddHiddenKeyword")) {
            addHiddenKeywords.addAll(Arrays.asList(params.get("AddHiddenKeyword").split(" & ")));
        }

        if (layer == StaticAbilityLayer.ABILITIES) {
            if (params.containsKey("RemoveAllAbilities")) {
                removeAllAbilities = true;
                if (params.containsKey("ExceptManaAbilities")) {
                    removeNonMana = true;
                }
            }

            if (params.containsKey("AddAbility")) {
                final String[] sVars = params.get("AddAbility").split(" & ");
                for (int i = 0; i < sVars.length; i++) {
                    sVars[i] = AbilityUtils.getSVar(stAb, sVars[i]);
                }
                addAbilities = sVars;
            }

            if (params.containsKey("AddReplacementEffect")) {
                final String[] sVars = params.get("AddReplacementEffect").split(" & ");
                for (int i = 0; i < sVars.length; i++) {
                    sVars[i] = AbilityUtils.getSVar(stAb, sVars[i]);
                }
                addReplacements = sVars;
            }

            if (params.containsKey("AddTrigger")) {
                final String[] sVars = params.get("AddTrigger").split(" & ");
                for (int i = 0; i < sVars.length; i++) {
                    sVars[i] = AbilityUtils.getSVar(stAb, sVars[i]);
                }
                addTriggers = sVars;
            }

            if (params.containsKey("AddStaticAbility")) {
                final String[] sVars = params.get("AddStaticAbility").split(" & ");
                for (int i = 0; i < sVars.length; i++) {
                    sVars[i] = AbilityUtils.getSVar(stAb, sVars[i]);
                }
                addStatics = sVars;
            }

            if (params.containsKey("AddSVar")) {
                addSVars = params.get("AddSVar").split(" & ");
            }
        }

        if (layer == StaticAbilityLayer.TYPE) {
            if (params.containsKey("AddType")) {
                addTypes = Lists.newArrayList(Arrays.asList(params.get("AddType").split(" & ")));
                List<String> newTypes = Lists.newArrayList();

                addTypes.removeIf(input -> {
                    if (input.equals("ChosenType") && !hostCard.hasChosenType()) {
                        return true;
                    }
                    if (input.equals("ChosenType2") && !hostCard.hasChosenType2()) {
                        return true;
                    }
                    if (input.equals("ImprintedCreatureType")) {
                        if (hostCard.hasImprintedCard()) {
                            newTypes.addAll(hostCard.getImprintedCards().getLast().getType().getCreatureTypes());
                        }
                        return true;
                    }
                    if (input.equals("AllBasicLandType")) {
                        newTypes.addAll(CardType.getBasicTypes());
                        return true;
                    }
                    if (input.equals("AllNonBasicLandType")) {
                        newTypes.addAll(CardType.getNonBasicTypes());
                        return true;
                    }
                    return false;
                });
                addTypes.addAll(newTypes);

                addTypes = addTypes.stream().map(input -> {
                    if (hostCard.hasChosenType2()) {
                        input = input.replaceAll("ChosenType2", hostCard.getChosenType2());
                    }
                    if (hostCard.hasChosenType()) {
                        input = input.replaceAll("ChosenType", hostCard.getChosenType());
                    }
                    return input;
                }).collect(Collectors.toList());
            }

            if (params.containsKey("RemoveType")) {
                removeTypes = Lists.newArrayList(Arrays.asList(params.get("RemoveType").split(" & ")));

                removeTypes.removeIf(input -> {
                    if (input.equals("ChosenType") && !hostCard.hasChosenType()) {
                        return true;
                    }
                    return false;
                });
            }
            if (params.containsKey("AddAllCreatureTypes")) {
                addAllCreatureTypes = true;
            }

            // overwrite doesn't work without new value (e.g. Conspiracy missing choice)
            if (addTypes == null || !addTypes.isEmpty()) {
                if (params.containsKey("RemoveSuperTypes")) {
                    remove.add(RemoveType.SuperTypes);
                }
                if (params.containsKey("RemoveCardTypes")) {
                    remove.add(RemoveType.CardTypes);
                }
                if (params.containsKey("RemoveSubTypes")) {
                    remove.add(RemoveType.SubTypes);
                }
                if (params.containsKey("RemoveLandTypes")) {
                    remove.add(RemoveType.LandTypes);
                }
                if (params.containsKey("RemoveCreatureTypes")) {
                    remove.add(RemoveType.CreatureTypes);
                }
                if (params.containsKey("RemoveArtifactTypes")) {
                    remove.add(RemoveType.ArtifactTypes);
                }
                if (params.containsKey("RemoveEnchantmentTypes")) {
                    remove.add(RemoveType.EnchantmentTypes);
                }
            }
        }

        if (layer == StaticAbilityLayer.COLOR) {
            if (params.containsKey("AddColor")) {
                final String colors = params.get("AddColor");
                if (colors.equals("ChosenColor")) {
                    if (hostCard.hasChosenColor()) {
                        addColors = ColorSet.fromNames(hostCard.getChosenColors());
                    }
                } else if (colors.equals("All")) {
                    addColors = ColorSet.ALL_COLORS;
                } else {
                    addColors = ColorSet.fromNames(colors.split(" & "));
                }
            }

            if (params.containsKey("SetColor")) {
                final String colors = params.get("SetColor");
                if (colors.equals("ChosenColor")) {
                    if (hostCard.hasChosenColor()) {
                        addColors = ColorSet.fromNames(hostCard.getChosenColors());
                    }
                } else if (colors.equals("All")) {
                    addColors = ColorSet.ALL_COLORS;
                } else {
                    addColors = ColorSet.fromNames(colors.split(" & "));
                }
                overwriteColors = true;
            }
        }

        if (layer == StaticAbilityLayer.RULES) {
            // These fall under Rule changes, as they don't fit any other category
            if (params.containsKey("MayLookAt")) {
                String look = params.get("MayLookAt");
                if ("True".equals(look)) {
                    look = "You";
                }
                mayLookAt = AbilityUtils.getDefinedPlayers(hostCard, look, stAb);
            }
            if (params.containsKey("MayPlay")) {
                controllerMayPlay = true;
                if (params.containsKey("MayPlayWithoutManaCost")) {
                    mayPlayWithoutManaCost = true;
                } else if (params.containsKey("MayPlayAltManaCost")) {
                    mayPlayAltManaCost = params.get("MayPlayAltManaCost");
                }
                if (params.containsKey("MayPlayWithFlash")) {
                    mayPlayWithFlash = true;
                }
                if (params.containsKey("MayPlayLimit")) {
                    mayPlayLimit = Integer.parseInt(params.get("MayPlayLimit"));
                }
                if (params.containsKey("MayPlayDontGrantZonePermissions")) {
                    mayPlayGrantZonePermissions = false;
                }
            }

            if (params.containsKey("IgnoreEffectCost")) {
                String cost = params.get("IgnoreEffectCost");
                buildIgnorEffectAbility(stAb, cost, affectedPlayers, affectedCards);
            }
        }

        // modify players
        for (final Player p : affectedPlayers) {
            // add keywords
            if (addKeywords != null && !addKeywords.isEmpty()) {
                p.addChangedKeywords(addKeywords, removeKeywords, se.getTimestamp(), stAb.getId());
            }

            // add static abilities
            if (addStatics != null) {
                for (String s : addStatics) {
                    StaticAbility stat = p.addStaticAbility(hostCard, s);
                    stat.setIntrinsic(false);
                }
            }

            if (layer == StaticAbilityLayer.RULES) {
                if (params.containsKey("SetMaxHandSize")) {
                    String mhs = params.get("SetMaxHandSize");
                    if (mhs.equals("Unlimited")) {
                        p.setUnlimitedHandSize(true);
                    } else {
                        p.setUnlimitedHandSize(false);
                        int max = AbilityUtils.calculateAmount(hostCard, mhs, stAb);
                        p.setMaxHandSize(max);
                    }
                }
                if (params.containsKey("RaiseMaxHandSize")) {
                    String rmhs = params.get("RaiseMaxHandSize");
                    int rmax = AbilityUtils.calculateAmount(hostCard, rmhs, stAb);
                    p.setMaxHandSize(p.getMaxHandSize() + rmax);
                }

                if (params.containsKey("AdjustLandPlays")) {
                    String mhs = params.get("AdjustLandPlays");
                    if (mhs.equals("Unlimited")) {
                        p.addMaxLandPlaysInfinite(se.getTimestamp());
                    } else {
                        int add = AbilityUtils.calculateAmount(hostCard, mhs, stAb);
                        p.addMaxLandPlays(se.getTimestamp(), add);
                    }
                }

                if (params.containsKey("ControlOpponentsSearchingLibrary")) {
                    Player cntl = Iterables.getFirst(AbilityUtils.getDefinedPlayers(hostCard, params.get("ControlOpponentsSearchingLibrary"), stAb), null);
                    p.addControlledWhileSearching(se.getTimestamp(), cntl);
                }

                if (params.containsKey("ControlVote")) {
                    p.addControlVote(se.getTimestamp());
                }
                if (params.containsKey("AdditionalVote")) {
                    String mhs = params.get("AdditionalVote");
                    int add = AbilityUtils.calculateAmount(hostCard, mhs, stAb);
                    p.addAdditionalVote(se.getTimestamp(), add);
                }
                if (params.containsKey("AdditionalOptionalVote")) {
                    String mhs = params.get("AdditionalOptionalVote");
                    int add = AbilityUtils.calculateAmount(hostCard, mhs, stAb);
                    p.addAdditionalOptionalVote(se.getTimestamp(), add);
                }
                if (params.containsKey("AdditionalVillainousChoice")) {
                    String mhs = params.get("AdditionalVillainousChoice");
                    int add = AbilityUtils.calculateAmount(hostCard, mhs, stAb);
                    p.addAdditionalVillainousChoices(se.getTimestamp(), add);
                }

                if (params.containsKey("DeclaresAttackers")) {
                    PlayerCollection players = AbilityUtils.getDefinedPlayers(hostCard, params.get("DeclaresAttackers"), stAb);
                    if (!players.isEmpty())
                        p.addDeclaresAttackers(se.getTimestamp(), players.getFirst());
                }
                if (params.containsKey("DeclaresBlockers")) {
                    PlayerCollection players = AbilityUtils.getDefinedPlayers(hostCard, params.get("DeclaresBlockers"), stAb);
                    if (!players.isEmpty())
                        p.addDeclaresBlockers(se.getTimestamp(), players.getFirst());
                }
            }
        }

        // start modifying the cards
        for (int i = 0; i < affectedCards.size(); i++) {
            final Card affectedCard = affectedCards.get(i);

            // Gain control
            if (layer == StaticAbilityLayer.CONTROL && params.containsKey("GainControl")) {
                final PlayerCollection gain = AbilityUtils.getDefinedPlayers(hostCard, params.get("GainControl"), stAb);
                if (!gain.isEmpty()) {
                    affectedCard.addTempController(gain.get(0), se.getTimestamp());
                }
            }

            // Gain text from another card
            if (layer == StaticAbilityLayer.TEXT) {
                if (params.containsKey("GainTextOf")) {
                    CardCollection allValid = AbilityUtils.getDefinedCards(hostCard, params.get("GainTextOf"), stAb);
                    if (!allValid.isEmpty()) {
                        Card first = allValid.getFirst();

                        // for Volrath’s Shapeshifter, respect flipped state if able?
                        CardState state = first.getState(affectedCard.isFlipped() && first.isFlipCard() ? CardStateName.Flipped : first.getCurrentStateName());

                        List<SpellAbility> spellAbilities = Lists.newArrayList();
                        List<Trigger> trigger = Lists.newArrayList();
                        List<ReplacementEffect> replacementEffects = Lists.newArrayList();
                        List<StaticAbility> staticAbilities = Lists.newArrayList();
                        List<KeywordInterface> keywords = Lists.newArrayList();

                        for (SpellAbility sa : state.getSpellAbilities()) {
                            spellAbilities.add(affectedCard.getSpellAbilityForStaticAbilityByText(sa, stAb));
                        }
                        if (params.containsKey("GainTextAbilities")) {
                            for (String ability : params.get("GainTextAbilities").split(" & ")) {
                                spellAbilities.add(affectedCard.getSpellAbilityForStaticAbilityGainedByText(AbilityUtils.getSVar(stAb, ability), stAb));
                            }
                        }
                        for (Trigger tr : state.getTriggers()) {
                            trigger.add(affectedCard.getTriggerForStaticAbilityByText(tr, stAb));
                        }
                        for (ReplacementEffect re : state.getReplacementEffects()) {
                            replacementEffects.add(affectedCard.getReplacementEffectForStaticAbilityByText(re, stAb));
                        }
                        for (StaticAbility st : state.getStaticAbilities()) {
                            staticAbilities.add(affectedCard.getStaticAbilityForStaticAbilityByText(st, stAb));
                        }
                        long kwIdx = 1;
                        for (KeywordInterface ki : state.getIntrinsicKeywords()) {
                            keywords.add(affectedCard.getKeywordForStaticAbilityByText(ki, stAb, kwIdx));
                            kwIdx++;
                        }

                        // Volrath’s Shapeshifter has that card’s name, mana cost, color, types, abilities, power, and toughness.

                        // name
                        affectedCard.addChangedName(state.getName(), false, se.getTimestamp(), stAb.getId());
                        // Mana cost
                        affectedCard.addChangedManaCost(state.getManaCost(), se.getTimestamp(), stAb.getId());
                        // color
                        affectedCard.addColorByText(ColorSet.fromMask(state.getColor()), se.getTimestamp(), stAb.getId());
                        // type
                        affectedCard.addChangedCardTypesByText(new CardType(state.getType()), se.getTimestamp(), stAb.getId());
                        // abilities
                        affectedCard.addChangedCardTraitsByText(spellAbilities, trigger, replacementEffects, staticAbilities, se.getTimestamp(), stAb.getId());
                        affectedCard.addChangedCardKeywordsByText(keywords, se.getTimestamp(), stAb.getId(), false);

                        // power and toughness
                        affectedCard.addNewPTByText(state.getBasePower(), state.getBaseToughness(), se.getTimestamp(), stAb.getId());
                    }
                }

                if (stAb.hasParam("AddNames")) { // currently only for AllNonLegendaryCreatureNames
                    affectedCard.addChangedName(null, true, se.getTimestamp(), stAb.getId());
                }
                if (stAb.hasParam("SetName")) {
                    String newName = stAb.getParam("SetName");
                    if (newName.equals("ChosenName")) {
                        newName = hostCard.getNamedCard();
                    }
                    if (!newName.isEmpty()) {
                        affectedCard.addChangedName(newName, false, se.getTimestamp(), stAb.getId());
                    }
                }

                // Change color words
                if (params.containsKey("ChangeColorWordsTo")) {
                    final byte color;
                    String changeColorWordsTo = params.get("ChangeColorWordsTo");
                    if (changeColorWordsTo.equals("ChosenColor")) {
                        if (hostCard.hasChosenColor()) {
                            color = MagicColor.fromName(Iterables.getFirst(hostCard.getChosenColors(), null));
                        } else {
                            color = 0;
                        }
                    } else {
                        color = MagicColor.fromName(changeColorWordsTo);
                    }

                    if (color != 0) {
                        final String colorName = MagicColor.toLongString(color);
                        affectedCard.addChangedTextColorWord(stAb.getParamOrDefault("ChangeColorWordsFrom", "Any"), colorName, se.getTimestamp(), stAb.getId());
                    }
                }
            }

            // set P/T
            if (layer == StaticAbilityLayer.SETPT || layer == StaticAbilityLayer.CHARACTERISTIC) {
                if (setPower != null || setToughness != null) {
                    // non CharacteristicDefining
                    if (setP.contains("Affected")) {
                        setPower = AbilityUtils.calculateAmount(affectedCard, setP, stAb, true);
                    }
                    if (setT.contains("Affected")) {
                        setToughness = AbilityUtils.calculateAmount(affectedCard, setT, stAb, true);
                    }
                    affectedCard.addNewPT(setPower, setToughness,
                        se.getTimestamp(), stAb.getId(), layer == StaticAbilityLayer.CHARACTERISTIC);
                }
            }

            // add P/T bonus
            if (layer == StaticAbilityLayer.MODIFYPT) {
                if (addP.contains("Affected")) {
                    // TODO don't calculate these above if this gets used instead
                    powerBonus = AbilityUtils.calculateAmount(affectedCard, addP, stAb, true);
                }
                if (addT.contains("Affected")) {
                    toughnessBonus = AbilityUtils.calculateAmount(affectedCard, addT, stAb, true);
                }
                affectedCard.addPTBoost(powerBonus, toughnessBonus, se.getTimestamp(), stAb.getId());
            }

            // add keywords
            if ((addKeywords != null && !addKeywords.isEmpty()) || removeKeywords != null || removeAllAbilities) {
                List<String> newKeywords = null;
                if (addKeywords != null) {
                    newKeywords = Lists.newArrayList(addKeywords);
                    final List<String> extraKeywords = Lists.newArrayList();

                    newKeywords.removeIf(input -> {
                        // replace one Keyword with list of keywords
                        if (input.startsWith("Protection") && input.contains("CardColors")) {
                            for (Byte color : affectedCard.getColor()) {
                                extraKeywords.add(input.replace("CardColors", MagicColor.toLongString(color)));
                            }
                            return true;
                        }

                        return false;
                    });
                    newKeywords.addAll(extraKeywords);

<<<<<<< HEAD
                    newKeywords = newKeywords.stream().map(input -> {
                        int reduced = 0;
                        if (stAb.hasParam("ReduceCost")) {
                           reduced = AbilityUtils.calculateAmount(hostCard, stAb.getParam("ReduceCost"), stAb);
                        }
=======
                    newKeywords = Lists.transform(newKeywords, input -> {
>>>>>>> 9fc971c2
                        if (input.contains("CardManaCost")) {
                            input = input.replace("CardManaCost", affectedCard.getManaCost().getShortString());
                        } else if (input.contains("ConvertedManaCost")) {
                            final String costcmc = Integer.toString(affectedCard.getCMC());
                            input = input.replace("ConvertedManaCost", costcmc);
                        }
                        return input;
                    }).collect(Collectors.toList());
                }

                affectedCard.addChangedCardKeywords(newKeywords, removeKeywords,
                        removeAllAbilities, se.getTimestamp(), stAb, true);
            }

            // add HIDDEN keywords
            if (!addHiddenKeywords.isEmpty()) {
                affectedCard.addHiddenExtrinsicKeywords(se.getTimestamp(), stAb.getId(), addHiddenKeywords);
            }

            // add SVars
            if (addSVars != null) {
                Map<String, String> map = Maps.newHashMap();
                for (final String sVar : addSVars) {
                    String actualSVar = AbilityUtils.getSVar(stAb, sVar);
                    String name = sVar;
                    if (actualSVar.startsWith("SVar:")) {
                        actualSVar = actualSVar.split("SVar:")[1];
                        name = actualSVar.split(":")[0];
                        actualSVar = actualSVar.split(":")[1];
                    }
                    map.put(name, actualSVar);
                }
                affectedCard.addChangedSVars(map, se.getTimestamp(), stAb.getId());
            }

            if (layer == StaticAbilityLayer.ABILITIES) {
                List<SpellAbility> addedAbilities = Lists.newArrayList();
                List<ReplacementEffect> addedReplacementEffects = Lists.newArrayList();
                List<Trigger> addedTrigger = Lists.newArrayList();
                List<StaticAbility> addedStaticAbility = Lists.newArrayList();
                // add abilities
                if (addAbilities != null) {
                    for (String ability : addAbilities) {
                        if (ability.contains("CardManaCost")) {
                            ability = TextUtil.fastReplace(ability, "CardManaCost", affectedCard.getManaCost().getShortString());
                        } else if (ability.contains("ConvertedManaCost")) {
                            final String costcmc = Integer.toString(affectedCard.getCMC());
                            ability = TextUtil.fastReplace(ability, "ConvertedManaCost", costcmc);
                        }
                        if (ability.startsWith("AB") || ability.startsWith("ST")) { // grant the ability
                            addedAbilities.add(affectedCard.getSpellAbilityForStaticAbility(ability, stAb));
                        }
                    }
                }

                if (params.containsKey("GainsAbilitiesOf") || params.containsKey("GainsAbilitiesOfDefined")) {
                    CardCollection cards = cardsGainedFrom(params.containsKey("GainsAbilitiesOfDefined") ?
                            "GainsAbilitiesOfDefined" : "GainsAbilitiesOf", params, hostCard, stAb, game);

                    for (Card c : cards) {
                        for (SpellAbility sa : c.getSpellAbilities()) {
                            if (sa.isActivatedAbility()) {
                                if (!stAb.matchesValidParam("GainsValidAbilities", sa)) {
                                    continue;
                                }
                                SpellAbility newSA = sa.copy(affectedCard, sa.getActivatingPlayer(), false, true);
                                if (params.containsKey("GainsAbilitiesLimitPerTurn")) {
                                    newSA.setRestrictions(sa.getRestrictions());
                                    newSA.getRestrictions().setLimitToCheck(params.get("GainsAbilitiesLimitPerTurn"));
                                }
                                newSA.setOriginalAbility(sa); // need to be set to get the Once Per turn Clause correct
                                newSA.setGrantorStatic(stAb);
                                newSA.setIntrinsic(false);
                                addedAbilities.add(newSA);
                            }
                        }
                    }
                }

                // add Replacement effects
                if (addReplacements != null) {
                    for (String rep : addReplacements) {
                        addedReplacementEffects.add(affectedCard.getReplacementEffectForStaticAbility(rep, stAb));
                    }
                }

                // add triggers
                if (addTriggers != null) {
                    for (final String trigger : addTriggers) {
                        addedTrigger.add(affectedCard.getTriggerForStaticAbility(trigger, stAb));
                    }
                }

                if (params.containsKey("GainsTriggerAbsOf")) {
                    CardCollection cards = cardsGainedFrom("GainsTriggerAbsOf", params, hostCard, stAb, game);

                    for (Card c : cards) {
                        for (final Trigger trig : c.getTriggers()) {
                            final Trigger newTrigger = affectedCard.addTriggerForStaticAbility(trig, stAb);
                            addedTrigger.add(newTrigger);
                        }
                    }
                }

                // add static abilities
                if (addStatics != null) {
                    for (String s : addStatics) {
                        if (s.contains("ConvertedManaCost")) {
                            final String costcmc = Integer.toString(affectedCard.getCMC());
                            s = TextUtil.fastReplace(s, "ConvertedManaCost", costcmc);
                        }

                        addedStaticAbility.add(affectedCard.getStaticAbilityForStaticAbility(s, stAb));
                    }
                }

                if (!addedAbilities.isEmpty() || !addedTrigger.isEmpty() || addReplacements != null || addStatics != null
                    || removeAllAbilities) {
                    affectedCard.addChangedCardTraits(
                        addedAbilities, null, addedTrigger, addedReplacementEffects, addedStaticAbility, removeAllAbilities, removeNonMana,
                        se.getTimestamp(), stAb.getId()
                    );
                }

                if (cantHaveKeyword != null) {
                    affectedCard.addCantHaveKeyword(se.getTimestamp(), cantHaveKeyword);
                }
            }

            // add Types
            if ((addTypes != null && !addTypes.isEmpty()) || (removeTypes != null && !removeTypes.isEmpty()) || addAllCreatureTypes || !remove.isEmpty()) {
                affectedCard.addChangedCardTypes(addTypes, removeTypes, addAllCreatureTypes, remove,
                        se.getTimestamp(), stAb.getId(), true, stAb.hasParam("CharacteristicDefining"));
            }

            // add colors
            if (addColors != null) {
                affectedCard.addColor(addColors, !overwriteColors, se.getTimestamp(), stAb.getId(), stAb.hasParam("CharacteristicDefining"));
            }

            if (layer == StaticAbilityLayer.RULES) {
                if (params.containsKey("Goad")) {
                    affectedCard.addGoad(se.getTimestamp(), hostCard.getController());
                }
                if (params.containsKey("CanBlockAny")) {
                    affectedCard.addCanBlockAny(se.getTimestamp());
                }
                if (params.containsKey("CanBlockAmount")) {
                    int v = AbilityUtils.calculateAmount(hostCard, params.get("CanBlockAmount"), stAb, true);
                    affectedCard.addCanBlockAdditional(v, se.getTimestamp());
                }
            }

            if (mayLookAt != null && (!affectedCard.getOwner().getTopXCardsFromLibrary(1).contains(affectedCard) || game.getTopLibForPlayer(affectedCard.getOwner()) == null || game.getTopLibForPlayer(affectedCard.getOwner()) == affectedCard)) {
                affectedCard.addMayLookAt(se.getTimestamp(), mayLookAt);
            }

            if (controllerMayPlay && (mayPlayLimit == null || stAb.getMayPlayTurn() < mayPlayLimit)) {
                String mayPlayAltCost = mayPlayAltManaCost;

                if (mayPlayAltCost != null) {
                    if (mayPlayAltCost.contains("ConvertedManaCost")) {
                        final String costcmc = Integer.toString(affectedCard.getCMC());
                        mayPlayAltCost = mayPlayAltCost.replace("ConvertedManaCost", costcmc);
                    }
                }

                Player mayPlayController = params.containsKey("MayPlayPlayer") ?
                    AbilityUtils.getDefinedPlayers(affectedCard, params.get("MayPlayPlayer"), stAb).get(0) :
                    controller;
                affectedCard.setMayPlay(mayPlayController, mayPlayWithoutManaCost,
                        mayPlayAltCost != null ? new Cost(mayPlayAltCost, false, affectedCard.equals(hostCard)) : null, mayPlayWithFlash,
                        mayPlayGrantZonePermissions, stAb);

                // If the MayPlay effect only affected itself, check if it is in graveyard and give other player who cast Shaman's Trance MayPlay
                if (stAb.hasParam("Affected") && stAb.getParam("Affected").equals("Card.Self") && affectedCard.isInZone(ZoneType.Graveyard)) {
                    for (final Player p : game.getPlayers()) {
                        if (p.hasKeyword("Shaman's Trance") && mayPlayController != p) {
                            affectedCard.setMayPlay(p, mayPlayWithoutManaCost,
                                    mayPlayAltCost != null ? new Cost(mayPlayAltCost, false) : null,
                                    mayPlayWithFlash, mayPlayGrantZonePermissions, stAb);
                        }
                    }
                }
            }
        }

        return affectedCards;
    }

    private static void buildIgnorEffectAbility(final StaticAbility stAb, final String costString, final List<Player> players, final CardCollectionView cards) {
        final List<Player> validActivator = new ArrayList<>(players);
        for (final Card c : cards) {
            validActivator.add(c.getController());
        }
        final Card sourceCard = stAb.getHostCard();
        Cost cost = new Cost(costString, true);
        final AbilityStatic addIgnore = new AbilityStatic(sourceCard, cost, null) {

            @Override
            public void resolve() {
                stAb.addIgnoreEffectPlayers(this.getActivatingPlayer());
                stAb.setIgnoreEffectCards(cards);
            }

            @Override
            public boolean canPlay() {
                return validActivator.contains(this.getActivatingPlayer())
                        && sourceCard.isInPlay();
            }

        };

        addIgnore.setIntrinsic(false);
        addIgnore.setApi(ApiType.InternalIgnoreEffect);
        addIgnore.setDescription(cost + " Ignore the effect until end of turn.");
        sourceCard.addChangedCardTraits(ImmutableList.of(addIgnore), null, null, null, null, false, false, sourceCard.getLayerTimestamp(), stAb.getId());

        final GameCommand removeIgnore = new GameCommand() {
            private static final long serialVersionUID = -5415775215053216360L;
            @Override
            public void run() {
                stAb.clearIgnoreEffects();
            }
        };
        sourceCard.getGame().getEndOfTurn().addUntil(removeIgnore);
        sourceCard.addLeavesPlayCommand(removeIgnore);
    }

    private static CardCollection cardsGainedFrom(final String param, final Map<String, String> params,
                                                  final Card hostCard, final StaticAbility stAb, final Game game) {
        CardCollection cards = new CardCollection();
        if (param.contains("Defined")) {
            cards.addAll(AbilityUtils.getDefinedCards(hostCard, params.get(param), stAb));
        } else {
            final String[] valids = params.get(param).split(",");
            List<ZoneType> validZones;
            if (params.containsKey("GainsAbilitiesOfZones")) {
                validZones = ZoneType.listValueOf(params.get("GainsAbilitiesOfZones"));
            } else {
                validZones = ImmutableList.of(ZoneType.Battlefield);
            }
            cards.addAll(CardLists.getValidCards(game.getCardsIn(validZones), valids, hostCard.getController(), hostCard, stAb));
        }
        return cards;
    }

    private static List<Player> getAffectedPlayers(final StaticAbility stAb) {
        final Map<String, String> params = stAb.getMapParams();
        final Card hostCard = stAb.getHostCard();
        final Player controller = hostCard.getController();

        final List<Player> players = new ArrayList<>();

        if (!params.containsKey("Affected")) {
            return players;
        }

        final String[] strngs = params.get("Affected").split(",");

        for (Player p : controller.getGame().getPlayersInTurnOrder()) {
            if (p.isValid(strngs, controller, hostCard, stAb)) {
                players.add(p);
            }
        }
        players.removeAll(stAb.getIgnoreEffectPlayers());

        return players;
    }

    private static CardCollectionView getAffectedCards(final StaticAbility stAb, final CardCollectionView preList) {
        final Card hostCard = stAb.getHostCard();
        final Game game = hostCard.getGame();
        final Player controller = hostCard.getController();

        if (stAb.hasParam("CharacteristicDefining")) {
            if (stAb.hasParam("ExcludeZone")) {
                for (ZoneType zt : ZoneType.listValueOf(stAb.getParam("ExcludeZone"))) {
                    if (hostCard.isInZone(zt)) {
                        return CardCollection.EMPTY;
                    }
                }
            }
            return new CardCollection(hostCard); // will always be the card itself
        }

        // non - CharacteristicDefining
        CardCollection affectedCards = new CardCollection();

        // add preList in addition to the normal affected cards
        // need to add before game cards to have preference over them
        if (!preList.isEmpty()) {
            if (stAb.hasParam("AffectedZone")) {
                affectedCards.addAll(CardLists.filter(preList, CardPredicates.inZone(
                        ZoneType.listValueOf(stAb.getParam("AffectedZone")))));
            } else {
                affectedCards.addAll(CardLists.filter(preList, CardPredicates.inZone(ZoneType.Battlefield)));
            }
        }

        if (stAb.hasParam("AffectedZone")) {
            affectedCards.addAll(game.getCardsIn(ZoneType.listValueOf(stAb.getParam("AffectedZone"))));
        } else {
            affectedCards.addAll(game.getCardsIn(ZoneType.Battlefield));
        }
        if (stAb.hasParam("Affected")) {
            // Handle Shaman's Trance
            CardCollection affectedCardsOriginal = null;
            if (controller.hasKeyword("Shaman's Trance") && stAb.hasParam("MayPlay")) {
                affectedCardsOriginal = new CardCollection(affectedCards);
            }

            affectedCards = CardLists.getValidCards(affectedCards, stAb.getParam("Affected"), controller, hostCard, stAb);

            // Add back all cards that are in other player's graveyard, and meet the restrictions without YouOwn/YouCtrl (treat it as in your graveyard)
            if (affectedCardsOriginal != null) {
                String affectedParam = stAb.getParam("Affected");
                affectedParam = affectedParam.replaceAll("[\\.\\+]YouOwn", "");
                affectedParam = affectedParam.replaceAll("[\\.\\+]YouCtrl", "");
                String[] restrictions = affectedParam.split(",");
                for (final Card card : affectedCardsOriginal) {
                    if (card.isInZone(ZoneType.Graveyard) && card.getController() != controller && card.isValid(restrictions, controller, hostCard, stAb)) {
                        affectedCards.add(card);
                    }
                }
            }
        }

        affectedCards.removeAll(stAb.getIgnoreEffectCards());
        return affectedCards;
    }
}<|MERGE_RESOLUTION|>--- conflicted
+++ resolved
@@ -742,15 +742,7 @@
                     });
                     newKeywords.addAll(extraKeywords);
 
-<<<<<<< HEAD
                     newKeywords = newKeywords.stream().map(input -> {
-                        int reduced = 0;
-                        if (stAb.hasParam("ReduceCost")) {
-                           reduced = AbilityUtils.calculateAmount(hostCard, stAb.getParam("ReduceCost"), stAb);
-                        }
-=======
-                    newKeywords = Lists.transform(newKeywords, input -> {
->>>>>>> 9fc971c2
                         if (input.contains("CardManaCost")) {
                             input = input.replace("CardManaCost", affectedCard.getManaCost().getShortString());
                         } else if (input.contains("ConvertedManaCost")) {
