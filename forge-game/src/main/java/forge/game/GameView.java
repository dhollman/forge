package forge.game;

import java.util.List;

import com.google.common.collect.Iterables;

import forge.LobbyPlayer;
import forge.deck.Deck;
import forge.game.GameOutcome.AnteResult;
import forge.game.card.Card;
import forge.game.card.CardView;
import forge.game.combat.AttackingBand;
import forge.game.combat.Combat;
import forge.game.combat.CombatView;
import forge.game.phase.PhaseHandler;
import forge.game.phase.PhaseType;
import forge.game.player.Player;
import forge.game.player.PlayerView;
import forge.game.spellability.StackItemView;
import forge.game.zone.MagicStack;
import forge.trackable.TrackableObject;
import forge.trackable.TrackableProperty;
import forge.util.collect.FCollectionView;

public class GameView extends TrackableObject {
    private static final long serialVersionUID = 8522884512960961528L;

    private CombatView combatView;
    private final transient Game game; //TODO: Remove this when possible before network support added

    public GameView(final Game game0) {
        super(-1, game0.getTracker()); //ID not needed
        game = game0;
        set(TrackableProperty.Title, game.getMatch().getTitle());
        set(TrackableProperty.WinningTeam, -1);

        GameRules rules = game.getRules();
        set(TrackableProperty.IsCommander, rules.hasCommander());
        set(TrackableProperty.GameType, rules.getGameType());
        set(TrackableProperty.PoisonCountersToLose, rules.getPoisonCountersToLose());
        set(TrackableProperty.NumGamesInMatch, rules.getGamesPerMatch());

        set(TrackableProperty.GameLog, game.getGameLog());
        set(TrackableProperty.NumPlayedGamesInMatch, game.getMatch().getPlayedGames().size());

        set(TrackableProperty.Players, PlayerView.getCollection(game.getPlayers()));
    }

    public FCollectionView<PlayerView> getPlayers() {
        return get(TrackableProperty.Players);
    }

    public String getTitle() {
        return get(TrackableProperty.Title);
    }
    public boolean isCommander() {
        return get(TrackableProperty.IsCommander);
    }
    public GameType getGameType() {
        return get(TrackableProperty.GameType);
    }
    public int getPoisonCountersToLose() {
        return get(TrackableProperty.PoisonCountersToLose);
    }
    public int getNumGamesInMatch() {
        return get(TrackableProperty.NumGamesInMatch);
    }

    public int getTurn() {
        return get(TrackableProperty.Turn);
    }
    void updateTurn(PhaseHandler phaseHandler) {
        set(TrackableProperty.Turn, phaseHandler.getTurn());
    }
    public PhaseType getPhase() {
        return get(TrackableProperty.Phase);
    }
    void updatePhase(PhaseHandler phaseHandler) {
        set(TrackableProperty.Phase, phaseHandler.getPhase());
    }
    public PlayerView getPlayerTurn() {
        return get(TrackableProperty.PlayerTurn);
    }
    void updatePlayerTurn(PhaseHandler phaseHandler) {
        set(TrackableProperty.PlayerTurn, PlayerView.get(phaseHandler.getPlayerTurn()));
    }

    public void updatePlanarPlayer(PlayerView p) {
        set(TrackableProperty.PlanarPlayer, p);
    }
    public PlayerView getPlanarPlayer() {
        return get(TrackableProperty.PlanarPlayer);
    }
    public FCollectionView<StackItemView> getStack() {
        return get(TrackableProperty.Stack);
    }
    public StackItemView peekStack() {
        return Iterables.getFirst(getStack(), null);
    }
    public int getStormCount() {
        return get(TrackableProperty.StormCount);
    }
    void updateStack(final MagicStack stack) {
        set(TrackableProperty.Stack, StackItemView.getCollection(stack));
        set(TrackableProperty.StormCount, stack.getSpellsCastThisTurn().size());
    }

    public boolean isFirstGameInMatch() {
        return getNumPlayedGamesInMatch() == 0;
    }
    public int getNumPlayedGamesInMatch() {
        return get(TrackableProperty.NumPlayedGamesInMatch);
    }

    public boolean isGameOver() {
        return get(TrackableProperty.GameOver);
    }
    public boolean isMatchOver() {
        return get(TrackableProperty.MatchOver);
    }
    public String getWinningPlayerName() {
        return get(TrackableProperty.WinningPlayerName);
    }
    public int getWinningTeam() {
        return get(TrackableProperty.WinningTeam);
    }
    void updateGameOver(final Game game) {
        set(TrackableProperty.GameOver, game.isGameOver());
        set(TrackableProperty.MatchOver, game.getMatch().isMatchOver());
        set(TrackableProperty.WinningPlayerName, game.getOutcome().getWinningLobbyPlayer().getName());
        set(TrackableProperty.WinningTeam, game.getOutcome() == null ? -1 : game.getOutcome().getWinningTeam());
    }

    public GameLog getGameLog() {
        return get(TrackableProperty.GameLog);
    }
    void updateGameLog(GameLog gameLog) {
        flagAsChanged(TrackableProperty.GameLog); //don't need to set the property since it won't change
    }

    public CombatView getCombat() {
        return combatView;
    }
    void updateCombat(Combat combat) {
        if (combat == null) {
            combatView = null;
            return;
        }

        combatView = new CombatView(combat.getAttackingPlayer().getGame().getTracker());
        for (final AttackingBand b : combat.getAttackingBands()) {
            if (b == null) continue;
            final GameEntity defender = combat.getDefenderByAttacker(b);
            final List<Card> blockers = combat.getBlockers(b);
            final boolean isBlocked = b.isBlocked() == Boolean.TRUE;
            combatView.addAttackingBand(
                    CardView.getCollection(b.getAttackers()),
                    GameEntityView.get(defender),
                    isBlocked ? CardView.getCollection(blockers) : null,
                    CardView.getCollection(blockers));
        }
    }

    public void serialize() {
        /*try {
            GameStateSerializer serializer = new GameStateSerializer(filename);
            game.saveState(serializer);
            serializer.writeEndOfFile();
            serializer.bw.close();
        }
        catch (Exception e) {
            e.printStackTrace();
        }*/
    }

    public void deserialize() {
        /*GameStateDeserializer deserializer = new GameStateDeserializer();
        deserializer.readObject();*/
    }

    //TODO: Find better ways to make this information available to all GUIs without using the Game class

    public boolean isMatchWonBy(LobbyPlayer questPlayer) {
        return game.getMatch().isWonBy(questPlayer);
    }

    public Iterable<GameOutcome> getOutcomesOfMatch() {
        return game.getMatch().getOutcomes();
    }

    public boolean isWinner(LobbyPlayer guiPlayer) {
        return game.getOutcome().isWinner(guiPlayer);
    }

    public int getGamesWonBy(LobbyPlayer questPlayer) {
        return game.getMatch().getGamesWonBy(questPlayer);
    }

    public Deck getDeck(final String lobbyPlayerName) {
        for (final Player p : game.getRegisteredPlayers()) {
            if (p.getLobbyPlayer().getName().equals(lobbyPlayerName)) {
                return p.getRegisteredPlayer().getDeck();
            }
        }
        return null;
    }

    public AnteResult getAnteResult(PlayerView player) {
<<<<<<< HEAD
        return game.getPlayer(player).getController().getAnteResult();
=======
        return game.getOutcome().anteResult.get(game.getPlayer(player).getRegisteredPlayer());
>>>>>>> 52a5f3b0
    }
}<|MERGE_RESOLUTION|>--- conflicted
+++ resolved
@@ -206,10 +206,6 @@
     }
 
     public AnteResult getAnteResult(PlayerView player) {
-<<<<<<< HEAD
-        return game.getPlayer(player).getController().getAnteResult();
-=======
         return game.getOutcome().anteResult.get(game.getPlayer(player).getRegisteredPlayer());
->>>>>>> 52a5f3b0
     }
 }