--- conflicted
+++ resolved
@@ -3828,7 +3828,6 @@
         committedCrimeThisTurn = v;
     }
 
-<<<<<<< HEAD
     public void visitAttractions(int light) {
         CardCollection attractions = CardLists.filter(getCardsIn(ZoneType.Battlefield), CardPredicates.isAttractionWithLight(light));
         for (Card c : attractions) {
@@ -3897,7 +3896,8 @@
         getGame().getAction().notifyOfValue(null, this, sb.toString(), null);
 
         this.visitAttractions(total);
-=======
+    }
+
     public void addDeclaresAttackers(long ts, Player p) {
         this.declaresAttackers.put(ts, p);
     }
@@ -3922,6 +3922,5 @@
     public Player getDeclaresBlockers() {
         Map.Entry<Long, Player> e = declaresBlockers.lastEntry();
         return e == null ? null : e.getValue();
->>>>>>> 3ef9aa04
     }
 }