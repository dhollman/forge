package forge.game.player;

import java.util.*;
import java.util.Map.Entry;

import forge.card.CardType;
import forge.card.mana.ManaAtom;
import forge.game.card.CounterType;

import forge.util.TextUtil;
import org.apache.commons.lang3.StringUtils;

import com.google.common.base.MoreObjects;
import com.google.common.collect.ImmutableMultiset;
import com.google.common.collect.Iterables;
import com.google.common.collect.Lists;
import com.google.common.collect.Maps;

import forge.LobbyPlayer;
import forge.card.MagicColor;
import forge.game.GameEntityView;
import forge.game.card.Card;
import forge.game.card.CardView;
import forge.game.zone.PlayerZone;
import forge.game.zone.ZoneType;
import forge.trackable.TrackableCollection;
import forge.trackable.TrackableProperty;
import forge.trackable.Tracker;
import forge.util.collect.FCollection;
import forge.util.collect.FCollectionView;
import forge.util.Lang;
import forge.util.Localizer;
import forge.util.CardTranslation;

public class PlayerView extends GameEntityView {
    private static final long serialVersionUID = 7005892740909549086L;

    public static PlayerView get(Player p) {
        return p == null ? null : p.getView();
    }

    public static TrackableCollection<PlayerView> getCollection(Iterable<Player> players) {
        if (players == null) {
            return null;
        }
        TrackableCollection<PlayerView> collection = new TrackableCollection<>();
        for (Player p : players) {
            collection.add(p.getView());
        }
        return collection;
    }

    public PlayerView(final int id0, final Tracker tracker) {
        super(id0, tracker);

        set(TrackableProperty.Mana, Maps.newHashMapWithExpectedSize(MagicColor.NUMBER_OR_COLORS + 1));
    }

    public boolean isAI()   {
        return get(TrackableProperty.IsAI);
    }
    void updateIsAI(Player p) {
        set(TrackableProperty.IsAI, p.getController().isAI());
    }

    public String getLobbyPlayerName() {
        return get(TrackableProperty.LobbyPlayerName);
    }
    void updateLobbyPlayerName(Player p) {
        set(TrackableProperty.LobbyPlayerName, p.getLobbyPlayer().getName());
    }
    public boolean isLobbyPlayer(LobbyPlayer p) {
        return getLobbyPlayerName().equals(p.getName());
    }

    public int getAvatarIndex() {
        return get(TrackableProperty.AvatarIndex);
    }
    void updateAvatarIndex(Player p) {
        set(TrackableProperty.AvatarIndex, p.getLobbyPlayer().getAvatarIndex());
    }

    public String getAvatarCardImageKey() {
        return get(TrackableProperty.AvatarCardImageKey);
    }
    void updateAvatarCardImageKey(Player p) {
        set(TrackableProperty.AvatarCardImageKey, p.getLobbyPlayer().getAvatarCardImageKey());
    }

    public int getSleeveIndex() {
        return get(TrackableProperty.SleeveIndex);
    }
    void updateSleeveIndex(Player p) {
        set(TrackableProperty.SleeveIndex, p.getLobbyPlayer().getSleeveIndex());
    }

    public String getCurrentPlaneName() { return get(TrackableProperty.CurrentPlane); }
    void updateCurrentPlaneName( String plane ) {
        set(TrackableProperty.CurrentPlane, plane);
    }

    public FCollectionView<PlayerView> getOpponents() {
        return MoreObjects.firstNonNull(this.<FCollectionView<PlayerView>>get(TrackableProperty.Opponents), new FCollection<>());
    }
    void updateOpponents(Player p) {
        set(TrackableProperty.Opponents, PlayerView.getCollection(p.getOpponents()));
    }

    public boolean isOpponentOf(final PlayerView other) {
        FCollectionView<PlayerView> opponents = getOpponents();
        return opponents != null && opponents.contains(other);
    }

    public final String getCommanderInfo(CardView v) {
        if (v == null) {
            return StringUtils.EMPTY;
        }

        final StringBuilder sb = new StringBuilder();
        Iterable<PlayerView> opponents = getOpponents();
        if (opponents == null) {
            opponents = Collections.emptyList();
        }
        for (final PlayerView p : Iterables.concat(Collections.singleton(this), opponents)) {
            final int damage = p.getCommanderDamage(v);
            if (damage > 0) {
                sb.append(Localizer.getInstance().getMessage("lblCommanderDealNDamageToPlayer", p.toString(), CardTranslation.getTranslatedName(v.getName()), String.valueOf(damage)));
            }
        }
        return sb.toString();
    }

    public final List<String> getPlayerCommanderInfo() {
        final List<CardView> commanders = getCommanders();
        if (commanders == null || commanders.isEmpty()) {
            return Collections.emptyList();
        }

        final FCollectionView<PlayerView> opponents = getOpponents();
        for (PlayerView opponent: opponents) {
            if (opponent.getCommanders() == null) {
                return Collections.emptyList();
            }
        }

        final List<String> info = Lists.newArrayListWithExpectedSize(opponents.size());
        info.add(TextUtil.concatWithSpace("Commanders:", Lang.joinHomogenous(commanders)));

        // own commanders
        for (final CardView v : commanders) {
            final int damage = getCommanderDamage(v);
            if (damage > 0) {
                info.add(Localizer.getInstance().getMessage("lblNCommanderDamageFromOwnCommander", CardTranslation.getTranslatedName(v.getName()), String.valueOf(damage)));
            }
        }

        // opponents commanders
        for (final PlayerView p : opponents) {
            for (final CardView v : p.getCommanders()) {
                final int damage = getCommanderDamage(v);
                if (damage > 0) {
                    info.add(Localizer.getInstance().getMessage("lblNCommanderDamageFromPlayerCommander", p.toString(), CardTranslation.getTranslatedName(v.getName()), String.valueOf(damage)));
                }
            }
        }
        return info;
    }

    @Override
    public String toString() {
        return getName();
    }

    public int getLife() {
        return get(TrackableProperty.Life);
    }
    void updateLife(Player p) {
        set(TrackableProperty.Life, p.getLife());
    }

    public Map<CounterType, Integer> getCounters() {
        return get(TrackableProperty.Counters);
    }
    public int getCounters(CounterType counterType) {
        final Map<CounterType, Integer> counters = getCounters();
        if (counters != null) {
            Integer count = counters.get(counterType);
            if (count != null) {
                return count;
            }
        }
        return 0;
    }
    void updateCounters(Player p) {
        set(TrackableProperty.Counters, p.getCounters());
    }

    public boolean getIsExtraTurn() {
        return get(TrackableProperty.IsExtraTurn);
    }

    public void setIsExtraTurn(final boolean val) {
        set(TrackableProperty.IsExtraTurn, val);
    }

    public int getExtraTurnCount() {
        return get(TrackableProperty.ExtraTurnCount);
    }

    public void setExtraTurnCount(final int val) {
        set(TrackableProperty.ExtraTurnCount, val);
    }

    public boolean getHasPriority() {
        return get(TrackableProperty.HasPriority);
    }
    public void setHasPriority(final boolean val) {
        set(TrackableProperty.HasPriority, val);
    }

    public int getMaxHandSize() {
        return get(TrackableProperty.MaxHandSize);
    }
    void updateMaxHandSize(Player p) {
        set(TrackableProperty.MaxHandSize, p.getMaxHandSize());
    }

    public boolean hasUnlimitedHandSize() {
        return get(TrackableProperty.HasUnlimitedHandSize);
    }
    void updateUnlimitedHandSize(Player p) {
        set(TrackableProperty.HasUnlimitedHandSize, p.isUnlimitedHandSize());
    }

    public String getMaxHandString() {
        return hasUnlimitedHandSize() ? Localizer.getInstance().getMessage("lblUnlimited") : String.valueOf(getMaxHandSize());
    }

    public int getMaxLandPlay() {
        return get(TrackableProperty.MaxLandPlay);
    }
    void updateMaxLandPlay(Player p) {
        set(TrackableProperty.MaxLandPlay, p.getMaxLandPlays());
    }

    public boolean hasUnlimitedLandPlay() {
        return get(TrackableProperty.HasUnlimitedLandPlay);
    }
    void updateUnlimitedLandPlay(Player p) {
        set(TrackableProperty.HasUnlimitedLandPlay, p.getMaxLandPlaysInfinite());
    }

    public String getMaxLandString() {
        return hasUnlimitedLandPlay() ? "unlimited" : String.valueOf(getMaxLandPlay());
    }

    public int getNumLandThisTurn() {
        return get(TrackableProperty.NumLandThisTurn);
    }
    void updateNumLandThisTurn(Player p) {
        set(TrackableProperty.NumLandThisTurn, p.getLandsPlayedThisTurn());
    }

    public int getNumDrawnThisTurn() {
        return get(TrackableProperty.NumDrawnThisTurn);
    }
    void updateNumDrawnThisTurn(Player p) {
        set(TrackableProperty.NumDrawnThisTurn, p.getNumDrawnThisTurn());
    }

    public ImmutableMultiset<String> getKeywords() {
        return get(TrackableProperty.Keywords);
    }
    public List<String> getDisplayableKeywords() {
        final List<String> allKws;
        final ImmutableMultiset<String> kws = getKeywords();
        synchronized (kws) {
            allKws = Lists.newArrayList(kws.elementSet());
        }
        return allKws;
    }
    public boolean hasKeyword(String keyword) {
        return getKeywords().contains(keyword);
    }
    void updateKeywords(Player p) {
        set(TrackableProperty.Keywords, ImmutableMultiset.copyOf(p.getKeywords()));
    }

    public List<CardView> getCommanders() {
        return get(TrackableProperty.Commander);
    }
    void updateCommander(Player p) {
        set(TrackableProperty.Commander, CardView.getCollection(p.getCommanders()));
    }

    public int getCommanderDamage(CardView commander) {
        Map<Integer, Integer> map = get(TrackableProperty.CommanderDamage);
        if (map == null) { return 0; }
        Integer damage = map.get(commander.getId());
        return damage == null ? 0 : damage.intValue();
    }
    void updateCommanderDamage(Player p) {
        Map<Integer, Integer> map = new HashMap<>();
        for (Entry<Card, Integer> entry : p.getCommanderDamage()) {
            map.put(entry.getKey().getId(), entry.getValue());
        }
        set(TrackableProperty.CommanderDamage, map);
    }

    public PlayerView getMindSlaveMaster() {
        return get(TrackableProperty.MindSlaveMaster);
    }
    void updateMindSlaveMaster(Player p) {
        set(TrackableProperty.MindSlaveMaster, PlayerView.get(p.getMindSlaveMaster()));
    }

    public FCollectionView<CardView> getAnte() {
        return get(TrackableProperty.Ante);
    }
    public int getAnteSize() {
        return getZoneSize(TrackableProperty.Ante);
    }

    public FCollectionView<CardView> getBattlefield() {
        return get(TrackableProperty.Battlefield);
    }
    public int getBattlefieldSize() {
        return getZoneSize(TrackableProperty.Battlefield);
    }

    public FCollectionView<CardView> getCommand() {
        return get(TrackableProperty.Command);
    }
    public int getCommandSize() {
        return getZoneSize(TrackableProperty.Command);
    }

    public FCollectionView<CardView> getExile() {
        return get(TrackableProperty.Exile);
    }
    public int getExileSize() {
        return getZoneSize(TrackableProperty.Exile);
    }

    public FCollectionView<CardView> getFlashback() {
        return get(TrackableProperty.Flashback);
    }
    public int getFlashbackSize() {
        return getZoneSize(TrackableProperty.Flashback);
    }

    public FCollectionView<CardView> getGraveyard() {
        return get(TrackableProperty.Graveyard);
    }
    public int getGraveyardSize() {
        return getZoneSize(TrackableProperty.Graveyard);
    }

    public FCollectionView<CardView> getHand() {
        return get(TrackableProperty.Hand);
    }
    public int getHandSize() {
        return getZoneSize(TrackableProperty.Hand);
    }

    public FCollectionView<CardView> getLibrary() {
        return get(TrackableProperty.Library);
    }
    public int getLibrarySize() {
        return getZoneSize(TrackableProperty.Library);
    }

    public FCollectionView<CardView> getCards(final ZoneType zone) {
        TrackableProperty prop = getZoneProp(zone);
        if (prop != null) {
            return get(prop);
        }
        return null;
    }
    private int getZoneSize(TrackableProperty zoneProp) {
        TrackableCollection<CardView> cards = get(zoneProp);
        return cards == null ? 0 : cards.size();
    }

    public int getZoneTypes(TrackableProperty zoneProp) {
        TrackableCollection<CardView> cards = get(zoneProp);
        HashSet<CardType.CoreType> types = new HashSet<>();
        if (cards == null)
            return 0;

        for(CardView c : cards) {
            types.addAll((Collection<? extends CardType.CoreType>) c.getCurrentState().getType().getCoreTypes());
        }

        return types.size();
    }

    private static TrackableProperty getZoneProp(final ZoneType zone) {
        switch (zone) {
        case Ante:
            return TrackableProperty.Ante;
        case Battlefield:
            return TrackableProperty.Battlefield;
        case Command:
            return TrackableProperty.Command;
        case Exile:
            return TrackableProperty.Exile;
        case Graveyard:
            return TrackableProperty.Graveyard;
        case Hand:
            return TrackableProperty.Hand;
        case Library:
            return TrackableProperty.Library;
        case Flashback:
            return TrackableProperty.Flashback;
        default:
            return null; //other zones not represented
        }
    }
    void updateZone(PlayerZone zone) {
        TrackableProperty prop = getZoneProp(zone.getZoneType());
        if (prop == null) { return; }
        set(prop, CardView.getCollection(zone.getCards(false)));

        //update flashback zone when graveyard, library, or exile zones updated
        switch (zone.getZoneType()) {
        case Graveyard:
        case Library:
        case Exile:
            set(TrackableProperty.Flashback, CardView.getCollection(zone.getPlayer().getCardsIn(ZoneType.Flashback)));
            break;
        default:
            break;
        }
    }

    void updateFlashbackForPlayer(Player p) {
        set(TrackableProperty.Flashback, CardView.getCollection(p.getCardsIn(ZoneType.Flashback)));
    }

    public int getMana(final byte color) {
        Integer count = null;
        try {
            count = getMana().get(color);
        }
        catch (Exception e) {
            e.printStackTrace();
            count = null;
        }
        return count != null ? count.intValue() : 0;
    }
    private Map<Byte, Integer> getMana() {
        return get(TrackableProperty.Mana);
    }
    void updateMana(Player p) {
        Map<Byte, Integer> mana = new HashMap<>();
        for (byte b : ManaAtom.MANATYPES) {
            mana.put(b, p.getManaPool().getAmountOfColor(b));
        }
        set(TrackableProperty.Mana, mana);
    }

    private List<String> getDetailsList() {
        final List<String> details = Lists.newArrayListWithCapacity(8);
        details.add(Localizer.getInstance().getMessage("lblLifeHas", String.valueOf(getLife())));

        Map<CounterType, Integer> counters = getCounters();
        if (counters != null) {
            for (Entry<CounterType, Integer> p : counters.entrySet()) {
                if (p.getValue() > 0) {
                    details.add(Localizer.getInstance().getMessage("lblTypeCounterHas", p.getKey().getName(), String.valueOf(p.getValue())));
                }
            }
        }

<<<<<<< HEAD
        details.add(Localizer.getInstance().getMessage("lblCardInHandHas", String.valueOf(getHandSize()), getMaxHandString()));
        details.add(Localizer.getInstance().getMessage("lblCardDrawnThisTurnHas", String.valueOf(getNumDrawnThisTurn())));
        details.add(Localizer.getInstance().getMessage("lblDamagepreventionHas", String.valueOf(getPreventNextDamage())));
=======
        details.add(TextUtil.concatNoSpace("Cards in hand: ", TextUtil.addSuffix(String.valueOf(getHandSize()),"/"), getMaxHandString()));
        details.add(TextUtil.concatNoSpace("Lands played: ", TextUtil.addSuffix(String.valueOf(getNumLandThisTurn()),"/"), this.getMaxLandString()));
        details.add(TextUtil.concatWithSpace("Cards drawn this turn:", String.valueOf(getNumDrawnThisTurn())));
        details.add(TextUtil.concatWithSpace("Damage prevention:", String.valueOf(getPreventNextDamage())));
>>>>>>> 6c512dd4

        if (getIsExtraTurn()) {
            details.add(Localizer.getInstance().getMessage("lblIsExtraTurn"));
        }
        details.add(Localizer.getInstance().getMessage("lblExtraTurnCountHas", String.valueOf(getExtraTurnCount())));
        final String keywords = Lang.joinHomogenous(getDisplayableKeywords());
        if (!keywords.isEmpty()) {
            details.add(keywords);
        }
        final FCollectionView<CardView> ante = getAnte();
        if (ante != null && !ante.isEmpty()) {
            details.add(Localizer.getInstance().getMessage("lblAntedHas", Lang.joinHomogenous(ante)));
        }
        details.addAll(getPlayerCommanderInfo());
        return details;
    }
    public String getDetails() {
        final StringBuilder builder = new StringBuilder();
        builder.append(getName());
        builder.append('\n');
        for (final String detailsPart : getDetailsList()) {
            builder.append(detailsPart);
            builder.append('\n');
        }
        return builder.toString();
    }
    public String getDetailsHtml() {
        final StringBuilder builder = new StringBuilder();
        builder.append("<html>");
        builder.append(getName());
        builder.append("<hr/>");
        for (final String line : getDetailsList()) {
            builder.append(line);
            builder.append("<br/>");
        }
        builder.append("</html>");
        return builder.toString();
    }
}<|MERGE_RESOLUTION|>--- conflicted
+++ resolved
@@ -473,16 +473,10 @@
             }
         }
 
-<<<<<<< HEAD
         details.add(Localizer.getInstance().getMessage("lblCardInHandHas", String.valueOf(getHandSize()), getMaxHandString()));
+        details.add(TextUtil.concatNoSpace("lblLandsPlayed", String.valueOf(getNumLandThisTurn()), this.getMaxLandString()));
         details.add(Localizer.getInstance().getMessage("lblCardDrawnThisTurnHas", String.valueOf(getNumDrawnThisTurn())));
         details.add(Localizer.getInstance().getMessage("lblDamagepreventionHas", String.valueOf(getPreventNextDamage())));
-=======
-        details.add(TextUtil.concatNoSpace("Cards in hand: ", TextUtil.addSuffix(String.valueOf(getHandSize()),"/"), getMaxHandString()));
-        details.add(TextUtil.concatNoSpace("Lands played: ", TextUtil.addSuffix(String.valueOf(getNumLandThisTurn()),"/"), this.getMaxLandString()));
-        details.add(TextUtil.concatWithSpace("Cards drawn this turn:", String.valueOf(getNumDrawnThisTurn())));
-        details.add(TextUtil.concatWithSpace("Damage prevention:", String.valueOf(getPreventNextDamage())));
->>>>>>> 6c512dd4
 
         if (getIsExtraTurn()) {
             details.add(Localizer.getInstance().getMessage("lblIsExtraTurn"));
