package forge.ai.ability;

import com.google.common.base.Predicate;
import com.google.common.collect.Lists;
import com.google.common.collect.Maps;
import forge.ai.*;
import forge.game.Game;
import forge.game.GameObject;
import forge.game.ability.AbilityUtils;
import forge.game.card.*;
import forge.game.cost.Cost;
import forge.game.phase.PhaseHandler;
import forge.game.phase.PhaseType;
import forge.game.player.Player;
import forge.game.player.PlayerPredicates;
import forge.game.spellability.AbilitySub;
import forge.game.spellability.SpellAbility;
import forge.game.spellability.TargetChoices;
import forge.game.spellability.TargetRestrictions;
import forge.game.zone.ZoneType;
import forge.util.Aggregates;

import java.util.List;
import java.util.Map;

public class DamageDealAi extends DamageAiBase {
    @Override
    public boolean chkAIDrawback(SpellAbility sa, Player ai) {
        final String damage = sa.getParam("NumDmg");
        int dmg = AbilityUtils.calculateAmount(sa.getHostCard(), damage, sa);
        final String logic = sa.getParam("AILogic");

        Card source = sa.getHostCard();

        if ("MadSarkhanDigDmg".equals(logic)) {
            return SpecialCardAi.SarkhanTheMad.considerDig(ai, sa);
        }
       
        if (damage.equals("X") && sa.getSVar(damage).equals("Count$ChosenNumber")) {
            int energy = ai.getCounters(CounterType.ENERGY);
            for (SpellAbility s : source.getSpellAbilities()) {
                if ("PayEnergy".equals(s.getParam("AILogic"))) {
                    energy += AbilityUtils.calculateAmount(source, s.getParam("CounterNum"), sa);
                    break;
                }
            }
            for (; energy > 0; energy--) {
                if (this.damageTargetAI(ai, sa, energy, false)) {
                    dmg = ComputerUtilCombat.getEnoughDamageToKill(sa.getTargetCard(), energy, source, false, false);
                    if (dmg > energy || dmg < 1) {
                        continue; // in case the calculation gets messed up somewhere
                    }
                    source.setSVar("EnergyToPay", "Number$" + dmg);
                    return true;
                }
            }
            return false;
        }
        if (damage.equals("X")) {
            if (sa.getSVar(damage).equals("Count$xPaid")) {
                // Life Drain
                if ("XLifeDrain".equals(logic)) {
                    return doXLifeDrainLogic(ai, sa);
                }

                // Set PayX here to maximum value.
                dmg = ComputerUtilMana.determineLeftoverMana(sa, ai);
                source.setSVar("PayX", Integer.toString(dmg));
            } else if (sa.getSVar(damage).equals("Count$CardsInYourHand") && source.getZone().is(ZoneType.Hand)) {
                dmg--; // the card will be spent casting the spell, so actual damage is 1 less
            }
        }
        if (!this.damageTargetAI(ai, sa, dmg, true)) {
            return false;
        }
        return true;
    }

    @Override
    protected boolean canPlayAI(Player ai, SpellAbility sa) {

        final Cost abCost = sa.getPayCosts();
        final Card source = sa.getHostCard();
        final String sourceName = ComputerUtilAbility.getAbilitySourceName(sa);

        final String damage = sa.getParam("NumDmg");
        int dmg = AbilityUtils.calculateAmount(sa.getHostCard(), damage, sa);

        if (damage.equals("X")) {
            if (sa.getSVar(damage).equals("Count$xPaid") || sourceName.equals("Crater's Claws")) {
                // Set PayX here to maximum value.
                dmg = ComputerUtilMana.determineLeftoverMana(sa, ai);
                source.setSVar("PayX", Integer.toString(dmg));
            } else if (sa.getSVar(damage).equals("Count$CardsInYourHand") && source.getZone().is(ZoneType.Hand)) {
                dmg--; // the card will be spent casting the spell, so actual damage is 1 less
            } else if (sa.getSVar(damage).equals("TargetedPlayer$CardsInHand")) {
                // cards that deal damage by the number of cards in target player's hand, e.g. Sudden Impact
                if (sa.getTargetRestrictions().canTgtPlayer()) {
                    int maxDmg = 0;
                    Player maxDamaged = null;
                    for (Player p : ai.getOpponents()) {
                        if (p.canBeTargetedBy(sa)) {
                            if (p.getCardsIn(ZoneType.Hand).size() > maxDmg) {
                                maxDmg = p.getCardsIn(ZoneType.Hand).size();
                                maxDamaged = p;
                            }
                        }
                    }
                    if (maxDmg > 0 && maxDamaged != null) {
                        if (shouldTgtP(ai, sa, maxDmg, false)) {
                            sa.resetTargets();
                            sa.getTargets().add(maxDamaged);
                            return true;
                        }
                    } else {
                        return false;
                    }
                }
            }
        }

        if (sourceName.equals("Crater's Claws") && ai.hasFerocious()) {
            dmg += 2;
        }
        
        String logic = sa.getParamOrDefault("AILogic", "");
        if ("DiscardLands".equals(logic)) {
            dmg = 2;
        } else if (logic.startsWith("ProcRaid.")) {
            if (ai.getGame().getPhaseHandler().isPlayerTurn(ai) && ai.getGame().getPhaseHandler().getPhase().isBefore(PhaseType.COMBAT_DECLARE_BLOCKERS)) {
                for (Card potentialAtkr : ai.getCreaturesInPlay()) {
                    if (ComputerUtilCard.doesCreatureAttackAI(ai, potentialAtkr)) {
                        return false;
                    }
                }
            }
            if (ai.getAttackedWithCreatureThisTurn()) {
                dmg = Integer.parseInt(logic.substring(logic.indexOf(".") + 1));
            }
        } else if ("WildHunt".equals(logic)) {
            // This dummy ability will just deal 0 damage, but holds the logic for the AI for Master of Wild Hunt
            List<Card> wolves = CardLists.getValidCards(ai.getCardsIn(ZoneType.Battlefield), "Creature.Wolf+untapped+YouCtrl+Other", ai, source);
            dmg = Aggregates.sum(wolves, CardPredicates.Accessors.fnGetNetPower);
        } else if ("Triskelion".equals(logic)) {
            final int n = source.getCounters(CounterType.P1P1);
            if (n > 0) {
                if (ComputerUtil.playImmediately(ai, sa)) {
                    /*
                     * Mostly used to ping the player with remaining counters. The issue with
                     * stacked effects might appear here.
                     */
                    return damageTargetAI(ai, sa, n, true);
                } else {
                    /*
                     * Only ping when stack is clear to avoid hassle of evaluating stacked effects
                     * like protection/pumps or over-killing target.
                     */
                    return ai.getGame().getStack().isEmpty() && damageTargetAI(ai, sa, n, false);
                }
            } else {
                return false;
            }
        } else if ("NinThePainArtist".equals(logic)) {
            // Make sure not to mana lock ourselves + make the opponent draw cards into an immediate discard
            if (ai.getGame().getPhaseHandler().is(PhaseType.END_OF_TURN)) {
                boolean doTarget = damageTargetAI(ai, sa, dmg, true);
                if (doTarget) {
                    Card tgt = sa.getTargets().getFirstTargetedCard();
                    if (tgt != null) {
                        return ai.getGame().getPhaseHandler().getPlayerTurn() == tgt.getController();
                    }
                }
            }
            return false;
        }
        
        if (sourceName.equals("Sorin, Grim Nemesis")) {
            int loyalty = source.getCounters(CounterType.LOYALTY);
            for (; loyalty > 0; loyalty--) {
                if (this.damageTargetAI(ai, sa, loyalty, false)) {
                    dmg = ComputerUtilCombat.getEnoughDamageToKill(sa.getTargetCard(), loyalty, source, false, false);
                    if (dmg > loyalty || dmg < 1) {
                        continue;   // in case the calculation gets messed up somewhere
                    }
                    source.setSVar("ChosenX", "Number$" + dmg);
                    return true;
                }
            }
            return false;
        }

        if (dmg <= 0) {
            return false;
        }

        // temporarily disabled until better AI
        if (!ComputerUtilCost.checkLifeCost(ai, abCost, source, 4, sa)) {
            return false;
        }

        if (!ComputerUtilCost.checkSacrificeCost(ai, abCost, source, sa)) {
            return false;
        }

        if (!ComputerUtilCost.checkRemoveCounterCost(abCost, source)) {
            return false;
        }
        
        if ("DiscardLands".equals(sa.getParam("AILogic")) && !ComputerUtilCost.checkDiscardCost(ai, abCost, source)) {
            return false;
        }

        if (ComputerUtil.preventRunAwayActivations(sa)) {
        	return false;
        }

        if (!this.damageTargetAI(ai, sa, dmg, false)) {
            return false;
        }

        if ((damage.equals("X") && source.getSVar(damage).equals("Count$xPaid")) ||
                sourceName.equals("Crater's Claws")){
            // If I can kill my target by paying less mana, do it
            if (sa.usesTargeting() && !sa.getTargets().isTargetingAnyPlayer() && !sa.hasParam("DividedAsYouChoose")) {
                int actualPay = 0;
                final boolean noPrevention = sa.hasParam("NoPrevention");
                for (final Card c : sa.getTargets().getTargetCards()) {
                    final int adjDamage = ComputerUtilCombat.getEnoughDamageToKill(c, dmg, source, false, noPrevention);
                    if ((adjDamage > actualPay) && (adjDamage <= dmg)) {
                        actualPay = adjDamage;
                    }
                }
                if (sourceName.equals("Crater's Claws") && ai.hasFerocious()) {
                    actualPay = actualPay > 2 ? actualPay - 2 : 0;
                }
                source.setSVar("PayX", Integer.toString(actualPay));
            }
        }
        return true;
    }

    /**
     * <p>
     * dealDamageChooseTgtC.
     * </p>
     * 
     * @param d
     *            a int.
     * @param noPrevention
     *            a boolean.
     * @param pl
     *            a {@link forge.game.player.Player} object.
     * @param mandatory
     *            a boolean.
     * @return a {@link forge.game.card.Card} object.
     */
    private Card dealDamageChooseTgtC(final Player ai, final SpellAbility sa, final int d, final boolean noPrevention,
            final Player pl, final boolean mandatory) {

        // wait until stack is empty (prevents duplicate kills)
        if (!sa.isTrigger() && !ai.getGame().getStack().isEmpty()) {
            //TODO:all removal APIs require a check to prevent duplicate kill/bounce/exile/etc.
            //      The original code is a blunt instrument that also blocks all use of removal as interrupts. The issue is
            //      with the AI not having code to consider what occurred previously in the stack thus it has no memory of
            //      removing a target already if something else is placed on top of the stack. A better solution is to place
            //      the checking mechanism after the target is chosen and determine if the topstack invalidates the earlier
            //      removal (shroud effect, pump against damage) so a new removal can/should be applied if possible.
            //return null;
        }
        final TargetRestrictions tgt = sa.getTargetRestrictions();
        final Player activator = sa.getActivatingPlayer();
        final Card source = sa.getHostCard();
        final Game game = source.getGame();
<<<<<<< HEAD
        List<Card> hPlay = CardLists.filter(getTargetableCards(ai, sa, pl, tgt, activator, source, game), CardPredicates.Presets.PLANEWALKERS);
=======
        List<Card> hPlay = getTargetableCards(ai, sa, pl, tgt, activator, source, game);
>>>>>>> d325ce7a

        List<Card> killables = CardLists.filter(hPlay, new Predicate<Card>() {
            @Override
            public boolean apply(final Card c) {
                return c.getSVar("Targeting").equals("Dies")
                        || (ComputerUtilCombat.getEnoughDamageToKill(c, d, source, false, noPrevention) <= d)
                            && !ComputerUtil.canRegenerate(ai, c)
                            && !(c.getSVar("SacMe").length() > 0);
            }
        });

        // Filter AI-specific targets if provided
        killables = ComputerUtil.filterAITgts(sa, ai, new CardCollection(killables), true);

        Card targetCard = null;
        if (pl.isOpponentOf(ai) && activator.equals(ai) && !killables.isEmpty()) {
            if (sa.getTargetRestrictions().canTgtPlaneswalker()) {
                targetCard = ComputerUtilCard.getBestPlaneswalkerAI(killables);
            }
            if (targetCard == null) {
                targetCard = ComputerUtilCard.getBestCreatureAI(killables);
            }

            return targetCard;
        }

        if (!mandatory) {
            return null;
        }

        if (!hPlay.isEmpty()) {
            if (pl.isOpponentOf(ai) && activator.equals(ai)) {
                if (sa.getTargetRestrictions().canTgtPlaneswalker()) {
                    targetCard = ComputerUtilCard.getBestPlaneswalkerAI(hPlay);
                }
                if (targetCard == null) {
                    targetCard = ComputerUtilCard.getBestCreatureAI(hPlay);
                }
            } else {
                targetCard = ComputerUtilCard.getWorstCreatureAI(hPlay);
            }

            return targetCard;
        }

        return null;
    }

    /**
     * <p>
     * dealDamageChooseTgtPW.
     * </p>
     *
     * @param d
     *            a int.
     * @param noPrevention
     *            a boolean.
     * @param pl
     *            a {@link forge.game.player.Player} object.
     * @param mandatory
     *            a boolean.
     * @return a {@link forge.game.card.Card} object.
     */
    private Card dealDamageChooseTgtPW(final Player ai, final SpellAbility sa, final int d, final boolean noPrevention,
                                       final Player pl, final boolean mandatory) {

        final TargetRestrictions tgt = sa.getTargetRestrictions();
        final Player activator = sa.getActivatingPlayer();
        final Card source = sa.getHostCard();
        final Game game = source.getGame();
        List<Card> hPlay = CardLists.filter(getTargetableCards(ai, sa, pl, tgt, activator, source, game), CardPredicates.Presets.PLANESWALKERS);

        List<Card> killables = CardLists.filter(hPlay, new Predicate<Card>() {
            @Override
            public boolean apply(final Card c) {
                return c.getSVar("Targeting").equals("Dies")
                        || (ComputerUtilCombat.getEnoughDamageToKill(c, d, source, false, noPrevention) <= d)
                        && !ComputerUtil.canRegenerate(ai, c)
                        && !(c.getSVar("SacMe").length() > 0);
            }
        });

        // Filter AI-specific targets if provided
        killables = ComputerUtil.filterAITgts(sa, ai, new CardCollection(killables), true);

        if (pl.isOpponentOf(ai) && activator.equals(ai) && !killables.isEmpty()) {
            return ComputerUtilCard.getBestPlaneswalkerAI(killables);
        }

        if (!hPlay.isEmpty()) {
            if (pl.isOpponentOf(ai) && activator.equals(ai)) {
                return ComputerUtilCard.getBestPlaneswalkerAI(hPlay);
            }
        }

        return null;
    }

    private List<Card> getTargetableCards(Player ai, SpellAbility sa, Player pl, TargetRestrictions tgt, Player activator, Card source, Game game) {
        List<Card> hPlay = CardLists.getValidCards(game.getCardsIn(ZoneType.Battlefield), tgt.getValidTgts(), activator, source, sa);

        if (activator.equals(ai)) {
            hPlay = CardLists.filterControlledBy(hPlay, pl);
        }

        final List<GameObject> objects = Lists.newArrayList(sa.getTargets().getTargets());
        if (sa.hasParam("TargetUnique")) {
            objects.addAll(sa.getUniqueTargets());
        }
        for (final Object o : objects) {
            if (o instanceof Card) {
                final Card c = (Card) o;
                if (hPlay.contains(c)) {
                    hPlay.remove(c);
                }
            }
        }
        hPlay = CardLists.getTargetableCards(hPlay, sa);
        return hPlay;
    }

    /**
     * <p>
     * damageTargetAI.
     * </p>
     * 
     * @param saMe
     *            a {@link forge.game.spellability.SpellAbility} object.
     * @param dmg
     *            a int.
     * @return a boolean.
     */
    private boolean damageTargetAI(final Player ai, final SpellAbility saMe, final int dmg, final boolean immediately) {
        final TargetRestrictions tgt = saMe.getTargetRestrictions();
        if ("Atarka's Command".equals(ComputerUtilAbility.getAbilitySourceName(saMe))) {
        	// playReusable in damageChooseNontargeted wrongly assumes that CharmEffect options are re-usable
        	return this.shouldTgtP(ai, saMe, dmg, false);
        }
        if (tgt == null) {
            return this.damageChooseNontargeted(ai, saMe, dmg);
        }

        if (tgt.isRandomTarget()) {
            return false;
        }

        return this.damageChoosingTargets(ai, saMe, tgt, dmg, false, immediately);
    }

    /**
     * <p>
     * damageChoosingTargets.
     * </p>
     * 
     * @param sa
     *            a {@link forge.game.spellability.SpellAbility} object.
     * @param tgt
     *            a {@link forge.game.spellability.TargetRestrictions} object.
     * @param dmg
     *            a int.
     * @param mandatory
     *            a boolean.
     * @return a boolean.
     */
    private boolean damageChoosingTargets(final Player ai, final SpellAbility sa, final TargetRestrictions tgt, int dmg,
            final boolean mandatory, boolean immediately) {
        final Card source = sa.getHostCard();
        final boolean noPrevention = sa.hasParam("NoPrevention");
        final Game game = source.getGame();
        final PhaseHandler phase = game.getPhaseHandler();
        final boolean divided = sa.hasParam("DividedAsYouChoose");
        final boolean oppTargetsChoice = sa.hasParam("TargetingPlayer");

        Player enemy = ComputerUtil.getOpponentFor(ai);

        if ("PowerDmg".equals(sa.getParam("AILogic"))) {
            // check if it is better to target the player instead, the original target is already set in PumpAi.pumpTgtAI()
            if (tgt.canTgtCreatureAndPlayer() && this.shouldTgtP(ai, sa, dmg, noPrevention)){
                sa.resetTargets();
                sa.getTargets().add(enemy);
            }
            return true;
        }

        if (tgt.getMaxTargets(source, sa) <= 0) {
            return false;
        }
        
        immediately |= ComputerUtil.playImmediately(ai, sa);

        sa.resetTargets();
        // target loop
        TargetChoices tcs = sa.getTargets();

        // Do not use if would kill self
        if (("SelfDamage".equals(sa.getParam("AILogic"))) && (ai.getLife() <= Integer.parseInt(source.getSVar("SelfDamageAmount")))) {
            return false;
        }

        if ("ChoiceBurn".equals(sa.getParam("AILogic"))) {
            // do not waste burns on player if other choices are present
            if (this.shouldTgtP(ai, sa, dmg, noPrevention)) {
                tcs.add(enemy);
                return true;
            } else {
                return false;
            }
        }
        if ("Polukranos".equals(sa.getParam("AILogic"))) {
            int dmgTaken = 0;
            CardCollection humCreatures = enemy.getCreaturesInPlay();
            Card lastTgt = null;
            humCreatures = CardLists.getTargetableCards(humCreatures, sa);
            ComputerUtilCard.sortByEvaluateCreature(humCreatures);
            // try to kill things without dying
            for (Card humanCreature : humCreatures) {
                if (FightAi.canKill(humanCreature, source, dmgTaken)) {
                    continue;
                }
                final int assignedDamage = ComputerUtilCombat.getEnoughDamageToKill(humanCreature, dmg, source, false, noPrevention);
                if (assignedDamage <= dmg 
                        && humanCreature.getShieldCount() == 0 && !ComputerUtil.canRegenerate(humanCreature.getController(), humanCreature)) {
                    tcs.add(humanCreature);
                    tgt.addDividedAllocation(humanCreature, assignedDamage);
                    lastTgt = humanCreature;
                    dmg -= assignedDamage;
                }
                if (!source.hasProtectionFrom(humanCreature)) {
                    dmgTaken += humanCreature.getNetPower();
                }
                if (dmg == 0) {
                    return true;
                }
            }
            if (dmg > 0 && lastTgt != null) {
                tgt.addDividedAllocation(lastTgt, tgt.getDividedValue(lastTgt) + dmg);
                dmg = 0;
                return true;
            }
            // get safe target to dump damage
            for (Card humanCreature : humCreatures) {
                if (FightAi.canKill(humanCreature, source, 0)) {
                    continue;
                }
                tcs.add(humanCreature);
                tgt.addDividedAllocation(humanCreature, dmg);
                dmg = 0;
                return true;
            }
        }
        while (tcs.getNumTargeted() < tgt.getMaxTargets(source, sa)) {
            if (oppTargetsChoice && sa.getActivatingPlayer().equals(ai) && !sa.isTrigger()) {
                // canPlayAI (sa activated by ai)
                Player targetingPlayer = AbilityUtils.getDefinedPlayers(source, sa.getParam("TargetingPlayer"), sa).get(0);
                sa.setTargetingPlayer(targetingPlayer);
                return targetingPlayer.getController().chooseTargetsFor(sa);
            }

            if (tgt.canTgtPlaneswalker()) {
                // We can damage planeswalkers with this, consider targeting.
                Card c = this.dealDamageChooseTgtPW(ai, sa, dmg, noPrevention, enemy, false);
                if (c != null && !this.shouldTgtP(ai, sa, dmg, noPrevention, true)) {
                    tcs.add(c);
                    if (divided) {
                        final int assignedDamage = ComputerUtilCombat.getEnoughDamageToKill(c, dmg, source, false, noPrevention);
                        if (assignedDamage <= dmg) {
                            tgt.addDividedAllocation(c, assignedDamage);
                        }
                        dmg = dmg - assignedDamage;
                        if (dmg <= 0) {
                            break;
                        }
                    }
                    continue;
                }
            }

            if (tgt.canTgtCreatureAndPlayer()) {
                Card c = null;

                if (this.shouldTgtP(ai, sa, dmg, noPrevention)) {
                    tcs.add(enemy);
                    if (divided) {
                        tgt.addDividedAllocation(enemy, dmg);
                        break;
                    }
                    continue;
                }
                if ("RoundedDown".equals(sa.getParam("DivideEvenly"))) {
                    dmg = dmg * sa.getTargets().getNumTargeted() / (sa.getTargets().getNumTargeted() +1);
                }

                // look for creature targets; currently also catches planeswalkers that can be killed immediately
                c = this.dealDamageChooseTgtC(ai, sa, dmg, noPrevention, enemy, false);
                if (c != null) {
                    //option to hold removal instead only applies for single targeted removal
                    if (sa.isSpell() && !divided && !immediately && tgt.getMaxTargets(sa.getHostCard(), sa) == 1) {
                        if (!ComputerUtilCard.useRemovalNow(sa, c, dmg, ZoneType.Graveyard)) {
                            return false;
                        }
                    }
                    tcs.add(c);
                    if (divided) {
                        final int assignedDamage = ComputerUtilCombat.getEnoughDamageToKill(c, dmg, source, false, noPrevention);
                        if (assignedDamage <= dmg) {
                            tgt.addDividedAllocation(c, assignedDamage);
                        }
                        dmg = dmg - assignedDamage;
                        if (dmg <= 0) {
                            break;
                        }
                    }
                    continue;
                }

                // When giving priority to targeting Creatures for mandatory
                // triggers
                // feel free to add the Human after we run out of good targets

                // TODO: add check here if card is about to die from something
                // on the stack
                // or from taking combat damage

                final Cost abCost = sa.getPayCosts();
                boolean freePing = immediately || abCost == null
                        || sa.getTargets().getNumTargeted() > 0;

                if (!source.isSpell()) {
                    if (phase.is(PhaseType.END_OF_TURN) && sa.isAbility() && abCost.isReusuableResource()) {
                        if (phase.getNextTurn().equals(ai))
                            freePing = true;
                    }

                    if (phase.is(PhaseType.MAIN2) && sa.isAbility()) {
                        if (sa.getRestrictions().isPwAbility()
                                || source.hasSVar("EndOfTurnLeavePlay"))
                            freePing = true;
                    }
                }

                if (freePing && sa.canTarget(enemy) && (!avoidTargetP(ai, sa))) {
                    tcs.add(enemy);
                    if (divided) {
                        tgt.addDividedAllocation(enemy, dmg);
                        break;
                    }
                }
                
            } else if (tgt.canTgtCreature() || tgt.canTgtPlaneswalker()) {
                final Card c = this.dealDamageChooseTgtC(ai, sa, dmg, noPrevention, enemy, mandatory);
                if (c != null) {
                    //option to hold removal instead only applies for single targeted removal
                    if (!immediately && tgt.getMaxTargets(sa.getHostCard(), sa) == 1 && !divided) {
                        if (!ComputerUtilCard.useRemovalNow(sa, c, dmg, ZoneType.Graveyard)) {
                            return false;
                        }
                    }
                    tcs.add(c);
                    if (divided) {
                        final int assignedDamage = ComputerUtilCombat.getEnoughDamageToKill(c, dmg, source, false, noPrevention);
                        if (assignedDamage <= dmg) {
                            tgt.addDividedAllocation(c, assignedDamage);
                        } else {
                            tgt.addDividedAllocation(c, dmg);
                        }
                        dmg = dmg - assignedDamage;
                        if (dmg <= 0) {
                            break;
                        }
                    }
                    continue;
                }
            } else if ("OppAtTenLife".equals(sa.getParam("AILogic"))) {
            	for (final Player p : ai.getOpponents()) {
            		if (sa.canTarget(p) && p.getLife() == 10 && tcs.getNumTargeted() < tgt.getMaxTargets(source, sa)) {
            			tcs.add(p);
            		}
            	}
            }
            // TODO: Improve Damage, we shouldn't just target the player just
            // because we can
            else if (sa.canTarget(enemy)) {
                if (((phase.is(PhaseType.END_OF_TURN) && phase.getNextTurn().equals(ai))
                        || (SpellAbilityAi.isSorcerySpeed(sa) && phase.is(PhaseType.MAIN2))
                        || sa.getPayCosts() == null || immediately
                        || this.shouldTgtP(ai, sa, dmg, noPrevention)) &&
                        (!avoidTargetP(ai, sa))) {
                	tcs.add(enemy);
                    if (divided) {
                        tgt.addDividedAllocation(enemy, dmg);
                        break;
                    }
                    continue;
                }
            }
            // fell through all the choices, no targets left?
            if (tcs.getNumTargeted() < tgt.getMinTargets(source, sa) || tcs.getNumTargeted() == 0) {
                if (!mandatory) {
                    sa.resetTargets();
                    return false;
                } else {
                    // If the trigger is mandatory, gotta choose my own stuff now
                    return this.damageChooseRequiredTargets(ai, sa, tgt, dmg, mandatory);
                }
            } else {
                // TODO is this good enough? for up to amounts?
                break;
            }
        }
        return true;
    }

    /**
     * <p>
     * damageChooseNontargeted.
     * </p>
     * @param ai 
     * 
     * @param saMe
     *            a {@link forge.game.spellability.SpellAbility} object.
     * @param dmg
     *            a int.
     * @return a boolean.
     */
    private boolean damageChooseNontargeted(Player ai, final SpellAbility saMe, final int dmg) {
        // TODO: Improve circumstances where the Defined Damage is unwanted
        final List<GameObject> objects = AbilityUtils.getDefinedObjects(saMe.getHostCard(), saMe.getParam("Defined"), saMe);
        boolean urgent = false; // can it wait?
        boolean positive = false;

        for (final Object o : objects) {
            if (o instanceof Card) {
                Card c = (Card) o;
                final int restDamage = ComputerUtilCombat.predictDamageTo(c, dmg, saMe.getHostCard(), false);
                if (!c.hasKeyword("Indestructible") && ComputerUtilCombat.getDamageToKill(c) <= restDamage) {
                    if (c.getController().equals(ai)) {
                        return false;
                    } else {
                        urgent = true;
                    }
                }
                if (c.getController().isOpponentOf(ai) ^ c.getName().equals("Stuffy Doll")) {
                    positive = true;
                }
            } else if (o instanceof Player) {
                final Player p = (Player) o;
                final int restDamage = ComputerUtilCombat.predictDamageTo(p, dmg, saMe.getHostCard(), false);
                if (!p.isOpponentOf(ai) && p.canLoseLife() && restDamage + 3 >= p.getLife() && restDamage > 0) {
                    // from this spell will kill me
                    return false;
                }
                if (p.isOpponentOf(ai) && p.canLoseLife()) {
                    positive = true;
                    if (p.getLife() + 3 <= restDamage) {
                        urgent = true;
                    }
                }
            }
        }
        if (!positive && !(saMe instanceof AbilitySub)) {
            return false;
        }
        if (!urgent && !SpellAbilityAi.playReusable(ai, saMe)) {
            return false;
        }
        return true;
    }

    /**
     * <p>
     * damageChooseRequiredTargets.
     * </p>
     * 
     * @param sa
     *            a {@link forge.game.spellability.SpellAbility} object.
     * @param tgt
     *            a {@link forge.game.spellability.TargetRestrictions} object.
     * @param dmg
     *            a int.
     * @param mandatory
     *            a boolean.
     * @return a boolean.
     */
    private boolean damageChooseRequiredTargets(final Player ai, final SpellAbility sa, final TargetRestrictions tgt, final int dmg,
            final boolean mandatory) {
        // this is for Triggered targets that are mandatory
        final boolean noPrevention = sa.hasParam("NoPrevention");
        final boolean divided = sa.hasParam("DividedAsYouChoose");
        final Player opp = ComputerUtil.getOpponentFor(ai);

        while (sa.getTargets().getNumTargeted() < tgt.getMinTargets(sa.getHostCard(), sa)) {
            if (tgt.canTgtPlaneswalker()) {
                final Card c = this.dealDamageChooseTgtPW(ai, sa, dmg, noPrevention, ai, mandatory);
                if (c != null) {
                    sa.getTargets().add(c);
                    if (divided) {
                        tgt.addDividedAllocation(c, dmg);
                        break;
                    }
                    continue;
                }
            }

            // TODO: This currently also catches planeswalkers that can be killed (still necessary? Or can be removed?)
            if (tgt.canTgtCreature()) {
                final Card c = this.dealDamageChooseTgtC(ai, sa, dmg, noPrevention, ai, mandatory);
                if (c != null) {
                    sa.getTargets().add(c);
                    if (divided) {
                        tgt.addDividedAllocation(c, dmg);
                        break;
                    }
                    continue;
                }
            }

            if (sa.canTarget(opp)) {
                if (sa.getTargets().add(opp)) {
                    if (divided) {
                        tgt.addDividedAllocation(opp, dmg);
                        break;
                    }
                    continue;
                }
            }

            if (sa.canTarget(ai)) {
                if (sa.getTargets().add(ai)) {
                    if (divided) {
                        tgt.addDividedAllocation(ai, dmg);
                        break;
                    }
                    continue;
                }
            }

            // if we get here then there isn't enough targets, this is the only
            // time we can return false
            return false;
        }
        return true;
    }

    @Override
    protected boolean doTriggerAINoCost(Player ai, SpellAbility sa, boolean mandatory) {

        final Card source = sa.getHostCard();
        final String damage = sa.getParam("NumDmg");
        int dmg = AbilityUtils.calculateAmount(source, damage, sa);

        // Remove all damage
        if (sa.hasParam("Remove")) {
            return true;
        }

        if (damage.equals("X") && sa.getSVar(damage).equals("Count$xPaid")) {
            // Set PayX here to maximum value.
            dmg = ComputerUtilMana.determineLeftoverMana(sa, ai);
            source.setSVar("PayX", Integer.toString(dmg));
        }

        final TargetRestrictions tgt = sa.getTargetRestrictions();
        if (tgt == null) {
            // If it's not mandatory check a few things
            if (!mandatory && !this.damageChooseNontargeted(ai, sa, dmg)) {
                return false;
            }
        } else {
            if (!this.damageChoosingTargets(ai, sa, tgt, dmg, mandatory, true) && !mandatory) {
                return false;
            }

            if (damage.equals("X") && source.getSVar(damage).equals("Count$xPaid") && !sa.hasParam("DividedAsYouChoose")) {
                // If I can kill my target by paying less mana, do it
                int actualPay = 0;
                final boolean noPrevention = sa.hasParam("NoPrevention");
                
                //target is a player
                if (!sa.getTargets().isTargetingAnyCard()) {
                    actualPay = dmg;
                }
                for (final Card c : sa.getTargets().getTargetCards()) {
                    final int adjDamage = ComputerUtilCombat.getEnoughDamageToKill(c, dmg, source, false, noPrevention);
                    if (adjDamage > actualPay) {
                        actualPay = adjDamage;
                    }
                }

                source.setSVar("PayX", Integer.toString(actualPay));
            }
        }

        return true;
    }

    private boolean doXLifeDrainLogic(Player ai, SpellAbility sa) {
        Card source = sa.getHostCard();
        String sourceName = ComputerUtilAbility.getAbilitySourceName(sa);

        // detect the top ability that actually targets in Drain Life and Soul Burn scripts
        SpellAbility saTgt = sa;
        while (saTgt.getParent() != null) {
            saTgt = saTgt.getParent();
        }

        Player opponent = ai.getOpponents().min(PlayerPredicates.compareByLife());

        // TODO: somehow account for the possible cost reduction?      
        int dmg = ComputerUtilMana.determineLeftoverMana(sa, ai, saTgt.getParam("XColor"));
        
        while (!ComputerUtilMana.canPayManaCost(sa, ai, dmg) && dmg > 0) {
            // TODO: ideally should never get here, currently put here as a precaution for complex mana base cases where the miscalculation might occur. Will remove later if it proves to never trigger.
            dmg--;
            System.out.println("Warning: AI could not pay mana cost for a XLifeDrain logic spell. Reducing X value to "+dmg);
        }
        
        // set the color map for black X for the purpose of Soul Burn
        // TODO: somehow generalize this calculation to allow other potential similar cards to function in the future
        if ("Soul Burn".equals(sourceName)) {
            Map<String, Integer> xByColor = Maps.newHashMap();
            xByColor.put("B", dmg - ComputerUtilMana.determineLeftoverMana(sa, ai, "R"));
            source.setXManaCostPaidByColor(xByColor);
        }

        if (dmg < 3 && dmg < opponent.getLife()) {
            return false;
        }

        CardCollection creatures = CardLists.filter(ai.getOpponents().getCardsIn(ZoneType.Battlefield), CardPredicates.Presets.CREATURES);

        Card tgtCreature = null;
        for (Card c : creatures) {
            int power = c.getNetPower();
            int toughness = c.getNetToughness();
            boolean canDie = !(c.hasKeyword("Indestructible") || ComputerUtil.canRegenerate(c.getController(), c));

            // Currently will target creatures with toughness 3+ (or power 5+) 
            // and only if the creature can actually die, do not "underdrain"
            // unless the creature has high power
            if (canDie && toughness <= dmg && ((toughness == dmg && toughness >= 3) || power >= 5)) {
                tgtCreature = c;
                break;
            }
        }

        saTgt.resetTargets();
        saTgt.getTargets().add(tgtCreature != null && dmg < opponent.getLife() ? tgtCreature : opponent);

        source.setSVar("PayX", Integer.toString(dmg));
        return true;
    }
}<|MERGE_RESOLUTION|>--- conflicted
+++ resolved
@@ -271,11 +271,7 @@
         final Player activator = sa.getActivatingPlayer();
         final Card source = sa.getHostCard();
         final Game game = source.getGame();
-<<<<<<< HEAD
-        List<Card> hPlay = CardLists.filter(getTargetableCards(ai, sa, pl, tgt, activator, source, game), CardPredicates.Presets.PLANEWALKERS);
-=======
         List<Card> hPlay = getTargetableCards(ai, sa, pl, tgt, activator, source, game);
->>>>>>> d325ce7a
 
         List<Card> killables = CardLists.filter(hPlay, new Predicate<Card>() {
             @Override
