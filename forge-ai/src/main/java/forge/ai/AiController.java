/*
 * Forge: Play Magic: the Gathering.
 * Copyright (C) 2011  Forge Team
 *
 * This program is free software: you can redistribute it and/or modify
 * it under the terms of the GNU General Public License as published by
 * the Free Software Foundation, either version 3 of the License, or
 * (at your option) any later version.
 * 
 * This program is distributed in the hope that it will be useful,
 * but WITHOUT ANY WARRANTY; without even the implied warranty of
 * MERCHANTABILITY or FITNESS FOR A PARTICULAR PURPOSE.  See the
 * GNU General Public License for more details.
 * 
 * You should have received a copy of the GNU General Public License
 * along with this program.  If not, see <http://www.gnu.org/licenses/>.
 */
package forge.ai;

import com.esotericsoftware.minlog.Log;
import com.google.common.base.Predicate;
import com.google.common.base.Predicates;
import com.google.common.collect.Iterables;
import com.google.common.collect.Lists;
import forge.ai.ability.ChangeZoneAi;
import forge.ai.ability.ExploreAi;
import forge.ai.simulation.SpellAbilityPicker;
import forge.card.MagicColor;
import forge.card.mana.ManaCost;
import forge.deck.CardPool;
import forge.deck.Deck;
import forge.deck.DeckSection;
import forge.game.*;
import forge.game.ability.AbilityFactory;
import forge.game.ability.AbilityUtils;
import forge.game.ability.ApiType;
import forge.game.ability.SpellApiBased;
import forge.game.card.*;
import forge.game.card.CardPredicates.Accessors;
import forge.game.card.CardPredicates.Presets;
import forge.game.combat.Combat;
import forge.game.combat.CombatUtil;
import forge.game.cost.*;
import forge.game.keyword.Keyword;
import forge.game.mana.ManaCostBeingPaid;
import forge.game.phase.PhaseType;
import forge.game.player.Player;
import forge.game.player.PlayerActionConfirmMode;
import forge.game.replacement.ReplaceMoved;
import forge.game.replacement.ReplacementEffect;
import forge.game.replacement.ReplacementType;
import forge.game.spellability.*;
import forge.game.staticability.StaticAbility;
import forge.game.trigger.Trigger;
import forge.game.trigger.TriggerType;
import forge.game.trigger.WrappedAbility;
import forge.game.zone.ZoneType;
import forge.item.PaperCard;
import forge.util.Aggregates;
import forge.util.Expressions;
import forge.util.MyRandom;
import forge.util.ComparatorUtil;
import forge.util.collect.FCollectionView;
import io.sentry.Sentry;
import io.sentry.event.BreadcrumbBuilder;

import java.security.InvalidParameterException;
import java.util.*;
import java.util.Map.Entry;

/**
 * <p>
 * AiController class.
 * </p>
 * 
 * @author Forge
 * @version $Id$
 */
public class AiController {
    private final Player player;
    private final Game game;
    private final AiCardMemory memory;
    private Combat predictedCombat;
    private boolean cheatShuffle;
    private boolean useSimulation;
    private SpellAbilityPicker simPicker;

    public boolean canCheatShuffle() {
        return cheatShuffle;
    }

    public void allowCheatShuffle(boolean canCheatShuffle) {
        this.cheatShuffle = canCheatShuffle;
    }

    public boolean usesSimulation() {
        return this.useSimulation;
    }
    public void setUseSimulation(boolean value) {
        this.useSimulation = value;
    }
    
    public SpellAbilityPicker getSimulationPicker() {
        return simPicker;
    }
    
    public Game getGame() {
        return game;
    }

    public Player getPlayer() {
        return player;
    }

    public AiCardMemory getCardMemory() {
        return memory;
    }

    public Combat getPredictedCombat() {
        if (predictedCombat == null) {
            AiAttackController aiAtk = new AiAttackController(player);
            predictedCombat = new Combat(player);
            aiAtk.declareAttackers(predictedCombat);
        }
        return predictedCombat;
    }

    public AiController(final Player computerPlayer, final Game game0) {
        player = computerPlayer;
        game = game0;
        memory = new AiCardMemory();
        simPicker = new SpellAbilityPicker(game, player);
    }

    private List<SpellAbility> getPossibleETBCounters() {
        CardCollection all = new CardCollection(player.getCardsIn(ZoneType.Hand));
        CardCollectionView ccvPlayerLibrary = player.getCardsIn(ZoneType.Library);
        
        all.addAll(player.getCardsIn(ZoneType.Exile));
        all.addAll(player.getCardsIn(ZoneType.Graveyard));
        if (!ccvPlayerLibrary.isEmpty()) {
            all.add(ccvPlayerLibrary.get(0));
        }

        for (final Player opp : player.getOpponents()) {
            all.addAll(opp.getCardsIn(ZoneType.Exile));
        }

        final List<SpellAbility> spellAbilities = Lists.newArrayList();
        for (final Card c : all) {
            for (final SpellAbility sa : c.getNonManaAbilities()) {
                if (sa instanceof SpellPermanent) {
                    sa.setActivatingPlayer(player);
                    if (checkETBEffects(c, sa, ApiType.Counter)) {
                        spellAbilities.add(sa);
                    }
                }
            }
        }
        return spellAbilities;
    }
    
    // look for cards on the battlefield that should prevent the AI from using that spellability
    private boolean checkCurseEffects(final SpellAbility sa) {
        CardCollectionView ccvGameBattlefield = game.getCardsIn(ZoneType.Battlefield);
        for (final Card c : ccvGameBattlefield) {
            if (c.hasSVar("AICurseEffect")) {
                final String curse = c.getSVar("AICurseEffect");
                if ("NonActive".equals(curse) && !player.equals(game.getPhaseHandler().getPlayerTurn())) {
                    return true;
                } else {
                    final Card host = sa.getHostCard();
                    if ("DestroyCreature".equals(curse) && sa.isSpell() && host.isCreature()
                            && !host.hasKeyword(Keyword.INDESTRUCTIBLE)) {
                        return true;
                    } else if ("CounterEnchantment".equals(curse) && sa.isSpell() && host.isEnchantment()
                            && CardFactoryUtil.isCounterable(host)) {
                        return true;
                    } else if ("ChaliceOfTheVoid".equals(curse) && sa.isSpell() && CardFactoryUtil.isCounterable(host)
                            && host.getCMC() == c.getCounters(CounterType.CHARGE)) {
                        return true;
                    }  else if ("BazaarOfWonders".equals(curse) && sa.isSpell() && CardFactoryUtil.isCounterable(host)) {
                        String hostName = host.getName();
                        for (Card card : ccvGameBattlefield) {
                            if (!card.isToken() && card.getName().equals(hostName)) {
                                return true;
                            }
                        }
                        for (Card card : game.getCardsIn(ZoneType.Graveyard)) {
                            if (card.getName().equals(hostName)) {
                                return true;
                            }
                        }
                    }
                } 
            }
        }
        return false;
    }

    public boolean checkETBEffects(final Card card, final SpellAbility sa, final ApiType api) {
        if (card.isCreature()
                && game.getStaticEffects().getGlobalRuleChange(GlobalRuleChange.noCreatureETBTriggers)) {
            return api == null;
        }
        boolean rightapi = false;
        String battlefield = ZoneType.Battlefield.toString();
        Player activatingPlayer = sa.getActivatingPlayer();
        
        // Trigger play improvements
        for (final Trigger tr : card.getTriggers()) {
            // These triggers all care for ETB effects

            final Map<String, String> params = tr.getMapParams();
            if (tr.getMode() != TriggerType.ChangesZone) {
                continue;
            }

            if (!params.get("Destination").equals(battlefield)) {
                continue;
            }

            if (params.containsKey("ValidCard")) {
                String validCard = params.get("ValidCard");
                if (!validCard.contains("Self")) {
                    continue;
                }
                if (validCard.contains("notkicked")) {
                    if (sa.isKicked()) {
                        continue;
                    }
                } else if (validCard.contains("kicked")) {
                    if (validCard.contains("kicked ")) { // want a specific kicker
                        String s = validCard.split("kicked ")[1];
                        if ("1".equals(s) && !sa.isOptionalCostPaid(OptionalCost.Kicker1)) continue;
                        if ("2".equals(s) && !sa.isOptionalCostPaid(OptionalCost.Kicker2)) continue;
                    } else if (!sa.isKicked()) { 
                        continue;
                    }
                }
            }

            if (!tr.requirementsCheck(game)) {
                continue;
            }

            // if trigger is not mandatory - no problem
            if (params.get("OptionalDecider") != null && api == null) {
                continue;
            }

            SpellAbility exSA = tr.getOverridingAbility();

            if (exSA == null) {
                // Maybe better considerations
                if (!params.containsKey("Execute")) {
                    continue;
                }
                exSA = AbilityFactory.getAbility(card, params.get("Execute"));
            } else {
                exSA = exSA.copy();
            }

            if (api != null) {
                if (exSA.getApi() != api) {
                    continue;
                }
                rightapi = true;
                if (!(exSA instanceof AbilitySub)) {
                    if (!ComputerUtilCost.canPayCost(exSA, player)) {
                        return false;
                    }
                }
            }

            if (sa != null) {
                exSA.setActivatingPlayer(activatingPlayer);
            }
            else {
                exSA.setActivatingPlayer(player);
            }
            exSA.setTrigger(true);

            // for trigger test, need to ignore the conditions
            SpellAbilityCondition cons = exSA.getConditions();
            if (cons != null) {
                String pres = cons.getIsPresent();
                if (pres != null && pres.matches("Card\\.(Strictly)?Self")) {
                        cons.setIsPresent(null);
                }
            }

            // Run non-mandatory trigger.
            // These checks only work if the Executing SpellAbility is an Ability_Sub.
            if (exSA instanceof AbilitySub && !doTrigger(exSA, false)) {
                // AI would not run this trigger if given the chance
                return false;
            }
        }
        if (api != null && !rightapi) {
            return false;
        }

        // Replacement effects
        for (final ReplacementEffect re : card.getReplacementEffects()) {
            // These Replacements all care for ETB effects

            final Map<String, String> params = re.getMapParams();
            if (!(re instanceof ReplaceMoved)) {
                continue;
            }

            if (!params.get("Destination").equals(battlefield)) {
                continue;
            }

            if (params.containsKey("ValidCard")) {
                String validCard = params.get("ValidCard");
                if (!validCard.contains("Self")) {
                    continue;
                }
                if (validCard.contains("notkicked")) {
                    if (sa.isKicked()) {
                        continue;
                    }
                } else if (validCard.contains("kicked")) {
                    if (validCard.contains("kicked ")) { // want a specific kicker
                        String s = validCard.split("kicked ")[1];
                        if ("1".equals(s) && !sa.isOptionalCostPaid(OptionalCost.Kicker1)) continue;
                        if ("2".equals(s) && !sa.isOptionalCostPaid(OptionalCost.Kicker2)) continue;
                    } else if (!sa.isKicked()) { // otherwise just any must be present
                        continue;
                    }
                }
            }

            if (!re.requirementsCheck(game)) {
                continue;
            }
            final SpellAbility exSA = re.getOverridingAbility();

            if (exSA != null) {
                if (sa != null) {
                    exSA.setActivatingPlayer(activatingPlayer);
                }
                else {
                    exSA.setActivatingPlayer(player);
                }

                if (exSA.getActivatingPlayer() == null) {
                    throw new InvalidParameterException("Executing SpellAbility for Replacement Effect has no activating player");
                }
            }

            // ETBReplacement uses overriding abilities.
            // These checks only work if the Executing SpellAbility is an Ability_Sub.
            if (exSA != null && (exSA instanceof AbilitySub) && !doTrigger(exSA, false)) {
                return false;
            }
        }
        return true;
    }

    private static List<SpellAbility> getPlayableCounters(final CardCollection l) {
        final List<SpellAbility> spellAbility = Lists.newArrayList();
        for (final Card c : l) {
            for (final SpellAbility sa : c.getNonManaAbilities()) {
                // Check if this AF is a Counterpsell
                if (sa.getApi() == ApiType.Counter) {
                    spellAbility.add(sa);
                }
            }
        }
        return spellAbility;
    }

    private CardCollection filterLandsToPlay(CardCollection landList) {
        final CardCollection hand = new CardCollection(player.getCardsIn(ZoneType.Hand));
        CardCollection nonLandList = CardLists.filter(hand, Predicates.not(CardPredicates.Presets.LANDS));
        if (landList.size() == 1 && nonLandList.size() < 3) {
            CardCollectionView cardsInPlay = player.getCardsIn(ZoneType.Battlefield);
            CardCollection landsInPlay = CardLists.filter(cardsInPlay, Presets.LANDS);
            CardCollection allCards = new CardCollection(player.getCardsIn(ZoneType.Graveyard));
            allCards.addAll(player.getCardsIn(ZoneType.Command));
            allCards.addAll(cardsInPlay);
            int maxCmcInHand = Aggregates.max(hand, CardPredicates.Accessors.fnGetCmc);
            int max = Math.max(maxCmcInHand, 6);
            // consider not playing lands if there are enough already and an ability with a discard cost is present
            if (landsInPlay.size() + landList.size() > max) {
                for (Card c : allCards) {
                    for (SpellAbility sa : c.getSpellAbilities()) {
                        Cost payCosts = sa.getPayCosts();
                        if (payCosts != null) {
                            for (CostPart part : payCosts.getCostParts()) {
                                if (part instanceof CostDiscard) {
                                    return null;
                                }
                            }
                        }
                    }
                }
            }
        }
    
        landList = CardLists.filter(landList, new Predicate<Card>() {
            @Override
            public boolean apply(final Card c) {
                CardCollectionView battlefield = player.getCardsIn(ZoneType.Battlefield);
                canPlaySpellBasic(c, null);
                String name = c.getName();
                if (c.getType().isLegendary() && !name.equals("Flagstones of Trokair")) {
                    if (Iterables.any(battlefield, CardPredicates.nameEquals(name))) {
                        return false;
                    }
                }

                // don't play the land if it has cycling and enough lands are available
                final FCollectionView<SpellAbility> spellAbilities = c.getSpellAbilities();

                final CardCollectionView hand = player.getCardsIn(ZoneType.Hand);
                CardCollection lands = new CardCollection(battlefield);
                lands.addAll(hand);
                lands = CardLists.filter(lands, CardPredicates.Presets.LANDS);
                int maxCmcInHand = Aggregates.max(hand, CardPredicates.Accessors.fnGetCmc);
                for (final SpellAbility sa : spellAbilities) {
                    if (sa.isCycling()) {
                        if (lands.size() >= Math.max(maxCmcInHand, 6)) {
                            return false;
                        }
                    }
                }

                return player.canPlayLand(c);
            }
        });
        return landList;
    }

    private Card chooseBestLandToPlay(CardCollection landList) {
        if (landList.isEmpty()) {
            return null;
        }

        CardCollection nonLandsInHand = CardLists.filter(player.getCardsIn(ZoneType.Hand), Predicates.not(CardPredicates.Presets.LANDS));

        // Some considerations for Momir/MoJhoSto
        boolean hasMomir = !CardLists.filter(player.getCardsIn(ZoneType.Command),
                CardPredicates.nameEquals("Momir Vig, Simic Visionary Avatar")).isEmpty();
        if (hasMomir && nonLandsInHand.isEmpty()) {
            // Only do this if we have an all-basic land hand, which covers both stock Momir and MoJhoSto modes
            // and also a custom Vanguard setup with a customized basic land deck and Momir as the avatar.
            String landStrategy = getProperty(AiProps.MOMIR_BASIC_LAND_STRATEGY);
            if (landStrategy.equalsIgnoreCase("random")) {
                // Pick a completely random basic land
                return Aggregates.random(landList);
            } else if (landStrategy.toLowerCase().startsWith("preforder:")) {
                // Pick a basic land in order of preference, or play a random one if nothing is preferred
                String order = landStrategy.substring(10);
                for (char c : order.toCharArray()) {
                    byte color = MagicColor.fromName(c);
                    for (Card land : landList) {
                        for (final SpellAbility m : ComputerUtilMana.getAIPlayableMana(land)) {
                            AbilityManaPart mp = m.getManaPart();
                            if (mp.canProduce(MagicColor.toShortString(color), m)) {
                                return land;
                            }
                        }
                    }
                }
                return Aggregates.random(landList);
            }
            // If nothing is done here, proceeds to the default land picking strategy
        }

        //Skip reflected lands.
        CardCollection unreflectedLands = new CardCollection(landList);
        for (Card l : landList) {
            if (l.isReflectedLand()) {
                unreflectedLands.remove(l);
            }
        }
        if (!unreflectedLands.isEmpty()) {
            landList = unreflectedLands;
        }


        //try to skip lands that enter the battlefield tapped
        if (!nonLandsInHand.isEmpty()) {
            CardCollection nonTappeddLands = new CardCollection();
            for (Card land : landList) {
                // Is this the best way to check if a land ETB Tapped?
                if (land.hasSVar("ETBTappedSVar")) {
                    continue;
                }
                // Glacial Fortress and friends
                if (land.hasSVar("ETBCheckSVar") && CardFactoryUtil.xCount(land, land.getSVar("ETBCheckSVar")) == 0) {
                    continue;
                }
                nonTappeddLands.add(land);
            }
            if (!nonTappeddLands.isEmpty()) {
                landList = nonTappeddLands;
            }
        }

        // Choose first land to be able to play a one drop
        if (player.getLandsInPlay().isEmpty()) {
            CardCollection oneDrops = CardLists.filter(nonLandsInHand, CardPredicates.hasCMC(1));
            for (int i = 0; i < MagicColor.WUBRG.length; i++) {
                byte color = MagicColor.WUBRG[i];
                if (!CardLists.filter(oneDrops, CardPredicates.isColor(color)).isEmpty()) {
                    for (Card land : landList) {
                        if (land.getType().hasSubtype(MagicColor.Constant.BASIC_LANDS.get(i))) {
                            return land;
                        }
                        for (final SpellAbility m : ComputerUtilMana.getAIPlayableMana(land)) {
                            AbilityManaPart mp = m.getManaPart();
                            if (mp.canProduce(MagicColor.toShortString(color), m)) {
                                return land;
                            }
                        }
                    }
                }
            }
        }

        //play lands with a basic type that is needed the most
        final CardCollectionView landsInBattlefield = player.getCardsIn(ZoneType.Battlefield);
        final List<String> basics = Lists.newArrayList();

        // what types can I go get?
        for (final String name : MagicColor.Constant.BASIC_LANDS) {
            if (!CardLists.getType(landList, name).isEmpty()) {
                basics.add(name);
            }
        }
        if (!basics.isEmpty()) {
            // Which basic land is least available
            int minSize = Integer.MAX_VALUE;
            String minType = null;

            for (String b : basics) {
                final int num = CardLists.getType(landsInBattlefield, b).size();
                if (num < minSize) {
                    minType = b;
                    minSize = num;
                }
            }

            if (minType != null) {
                landList = CardLists.getType(landList, minType);
            }

            // pick dual lands if available
            if (Iterables.any(landList, Predicates.not(CardPredicates.Presets.BASIC_LANDS))) {
                landList = CardLists.filter(landList, Predicates.not(CardPredicates.Presets.BASIC_LANDS));
            }
        }
        return landList.get(0);
    }

    // if return true, go to next phase
    private SpellAbility chooseCounterSpell(final List<SpellAbility> possibleCounters) {
        if (possibleCounters == null || possibleCounters.isEmpty()) {
            return null;
        }
        SpellAbility bestSA = null;
        int bestRestriction = Integer.MIN_VALUE;

        for (final SpellAbility sa : ComputerUtilAbility.getOriginalAndAltCostAbilities(possibleCounters, player)) {
            SpellAbility currentSA = sa;
            sa.setActivatingPlayer(player);
            // check everything necessary
            
            
            AiPlayDecision opinion = canPlayAndPayFor(currentSA);
            //PhaseHandler ph = game.getPhaseHandler();
            // System.out.printf("Ai thinks '%s' of %s @ %s %s >>> \n", opinion, sa, Lang.getPossesive(ph.getPlayerTurn().getName()), ph.getPhase());
            if (opinion == AiPlayDecision.WillPlay) {
                if (bestSA == null) {
                    bestSA = currentSA;
                    bestRestriction = ComputerUtil.counterSpellRestriction(player, currentSA);
                } else {
                    // Compare bestSA with this SA
                    final int restrictionLevel = ComputerUtil.counterSpellRestriction(player, currentSA);
    
                    if (restrictionLevel > bestRestriction) {
                        bestRestriction = restrictionLevel;
                        bestSA = currentSA;
                    }
                }
            }
        }

        // TODO - "Look" at Targeted SA and "calculate" the threshold
        // if (bestRestriction < targetedThreshold) return false;
        return bestSA;
    }

    public SpellAbility predictSpellToCastInMain2(ApiType exceptSA) {
        return predictSpellToCastInMain2(exceptSA, true);
    }

    private SpellAbility predictSpellToCastInMain2(ApiType exceptSA, boolean handOnly) {
        if (!getBooleanProperty(AiProps.PREDICT_SPELLS_FOR_MAIN2)) {
            return null;
        }

        final CardCollectionView cards = handOnly ? player.getCardsIn(ZoneType.Hand) :
            ComputerUtilAbility.getAvailableCards(game, player);

        List<SpellAbility> all = ComputerUtilAbility.getSpellAbilities(cards, player);
<<<<<<< HEAD
=======

>>>>>>> 4a7bb4e0
        try {
            Collections.sort(all, saComparator); // put best spells first
        }
        catch (IllegalArgumentException ex) {
            System.err.println(ex.getMessage());
<<<<<<< HEAD
            String assertex = ComparatorUtil.verifyTransitivity(saComparator, all);
            if (!assertex.isEmpty())
                Sentry.capture(ex.getMessage() + "\nAssertionError [verifyTransitivity]: " + assertex);

=======
            ComparatorUtil.verifyTransitivity(saComparator, all);
>>>>>>> 4a7bb4e0
        }

        for (final SpellAbility sa : ComputerUtilAbility.getOriginalAndAltCostAbilities(all, player)) {
            ApiType saApi = sa.getApi();
            
            if (saApi == ApiType.Counter || saApi == exceptSA) {
                continue;
            }
            sa.setActivatingPlayer(player);
            // TODO: this currently only works as a limited prediction of permanent spells.
            // Ideally this should cast canPlaySa to determine that the AI is truly able/willing to cast a spell,
            // but that is currently difficult to implement due to various side effects leading to stack overflow.
            Card host = sa.getHostCard();
            if (!ComputerUtil.castPermanentInMain1(player, sa) && host != null && !host.isLand() && ComputerUtilCost.canPayCost(sa, player)) {
                if (sa instanceof SpellPermanent) {
                    return sa;
                }
            }
        }
        return null;
    }

    public boolean reserveManaSources(SpellAbility sa) {
        return reserveManaSources(sa, PhaseType.MAIN2, false, false, null);
    }

    public boolean reserveManaSourcesForNextSpell(SpellAbility sa, SpellAbility exceptForSa) {
        return reserveManaSources(sa, null, false, true, exceptForSa);
    }

    public boolean reserveManaSources(SpellAbility sa, PhaseType phaseType, boolean enemy) {
        return reserveManaSources(sa, phaseType, enemy, true, null);
    }

    public boolean reserveManaSources(SpellAbility sa, PhaseType phaseType, boolean enemy, boolean forNextSpell, SpellAbility exceptForThisSa) {
        ManaCostBeingPaid cost = ComputerUtilMana.calculateManaCost(sa, true, 0);
        CardCollection manaSources = ComputerUtilMana.getManaSourcesToPayCost(cost, sa, player);

        // used for chained spells where two spells need to be cast in succession
        if (exceptForThisSa != null) {
            manaSources.removeAll(ComputerUtilMana.getManaSourcesToPayCost(ComputerUtilMana.calculateManaCost(exceptForThisSa, true, 0), exceptForThisSa, player));
        }

        if (manaSources.isEmpty()) {
            return false;
        }

        AiCardMemory.MemorySet memSet = null;
        if (phaseType == null && forNextSpell) {
            memSet = AiCardMemory.MemorySet.HELD_MANA_SOURCES_FOR_NEXT_SPELL;
        } else if (phaseType != null) {
            switch (phaseType) {
                case MAIN2:
                    memSet = AiCardMemory.MemorySet.HELD_MANA_SOURCES_FOR_MAIN2;
                    break;
                case COMBAT_DECLARE_BLOCKERS:
                    memSet = enemy ? AiCardMemory.MemorySet.HELD_MANA_SOURCES_FOR_ENEMY_DECLBLK
                            : AiCardMemory.MemorySet.HELD_MANA_SOURCES_FOR_DECLBLK;
                    break;
                default:
                    System.out.println("Warning: unsupported mana reservation phase specified for reserveManaSources: "
                            + phaseType.name() + ", reserving until Main 2 instead. Consider adding support for the phase if needed.");
                    memSet = AiCardMemory.MemorySet.HELD_MANA_SOURCES_FOR_MAIN2;
                    break;
            }
        }

        // This is a simplification, since one mana source can produce more than one mana,
        // but should work in most circumstances to ensure safety in whatever the AI is using this for.
        if (manaSources.size() >= cost.getConvertedManaCost()) {
            for (Card c : manaSources) {
                AiCardMemory.rememberCard(player, c, memSet);
            }
            return true;
        }

        return false;
    }

    // This is for playing spells regularly (no Cascade/Ripple etc.)
    private AiPlayDecision canPlayAndPayFor(final SpellAbility sa) {
        if (!sa.canPlay()) {
            return AiPlayDecision.CantPlaySa;
        }

        boolean xCost = sa.getPayCosts().hasXInAnyCostPart();
        if (!xCost && !ComputerUtilCost.canPayCost(sa, player)) {
            // for most costs, it's OK to check if they can be paid early in order to avoid running a heavy API check
            // when the AI won't even be able to play the spell in the first place (even if it could afford it)
            return AiPlayDecision.CantAfford;
        }

        AiPlayDecision canPlay = canPlaySa(sa); // this is the "heaviest" check, which also sets up targets, defines X, etc.
        if (canPlay != AiPlayDecision.WillPlay) {
            return canPlay;
        }

        if (xCost && !ComputerUtilCost.canPayCost(sa, player)) {
            // for dependent costs with X, e.g. Repeal, which require a valid target to be specified before a decision can be made
            // on whether the cost can be paid, this can only be checked late after canPlaySa has been run (or the AI will misplay)
            return AiPlayDecision.CantAfford;
        }

        // if we got here, looks like we can play the final cost and we could properly set up and target the API and
        // are willing to play the SA
        return AiPlayDecision.WillPlay;
    }

    public AiPlayDecision canPlaySa(SpellAbility sa) {
        final Card card = sa.getHostCard();
        if (!checkAiSpecificRestrictions(sa)) {
            return AiPlayDecision.CantPlayAi;
        }
        if (sa instanceof WrappedAbility) {
            return canPlaySa(((WrappedAbility) sa).getWrappedAbility());
        }

        // Trying to play a card that has Buyback without a Buyback cost, look for possible additional considerations
        if (getBooleanProperty(AiProps.TRY_TO_PRESERVE_BUYBACK_SPELLS)) {
            if (card.hasKeyword(Keyword.BUYBACK) && !sa.isBuyBackAbility() && !canPlaySpellWithoutBuyback(card, sa)) {
                return AiPlayDecision.NeedsToPlayCriteriaNotMet;
            }
        }

        // When processing a new SA, clear the previously remembered cards that have been marked to avoid re-entry
        // which might potentially cause a stack overflow.
        AiCardMemory.clearMemorySet(this, AiCardMemory.MemorySet.MARKED_TO_AVOID_REENTRY);

        if (sa.getApi() != null) {

            String msg = "AiController:canPlaySa: AI checks for if can PlaySa";
            Sentry.getContext().recordBreadcrumb(
                    new BreadcrumbBuilder().setMessage(msg)
                    .withData("Api", sa.getApi().toString())
                    .withData("Card", card.getName()).withData("SA", sa.toString()).build()
            );

            // add Extra for debugging
            Sentry.getContext().addExtra("Card", card);
            Sentry.getContext().addExtra("SA", sa.toString());

            boolean canPlay = SpellApiToAi.Converter.get(sa.getApi()).canPlayAIWithSubs(player, sa);

            // remove added extra
            Sentry.getContext().removeExtra("Card");
            Sentry.getContext().removeExtra("SA");

            if (!canPlay) {
                return AiPlayDecision.CantPlayAi;
            }
        }
        else if (sa.getPayCosts() != null){
            Cost payCosts = sa.getPayCosts();
            ManaCost mana = payCosts.getTotalMana();
            if (mana != null) {
                if(mana.countX() > 0) {
                    // Set PayX here to maximum value.
                    final int xPay = ComputerUtilMana.determineLeftoverMana(sa, player);
                    if (xPay <= 0) {
                        return AiPlayDecision.CantAffordX;
                    }
                    card.setSVar("PayX", Integer.toString(xPay));
                } else if (mana.isZero()) {
                    // if mana is zero, but card mana cost does have X, then something is wrong
                    ManaCost cardCost = card.getManaCost(); 
                    if (cardCost != null && cardCost.countX() > 0) {
                        return AiPlayDecision.CantPlayAi;
                    }
                }
            }
        }
        if (checkCurseEffects(sa)) {
            return AiPlayDecision.CurseEffects;
        }
        if (sa instanceof SpellPermanent) {
            return canPlayFromEffectAI((SpellPermanent)sa, false, true);
        }
        if (sa.usesTargeting() && !sa.isTargetNumberValid()) {
            if (!sa.getTargetRestrictions().hasCandidates(sa, true)) {
                return AiPlayDecision.TargetingFailed;
            }
        }
        if (sa instanceof Spell) {
            if (ComputerUtil.getDamageForPlaying(player, sa) >= player.getLife() 
                    && !player.cantLoseForZeroOrLessLife() && player.canLoseLife()) {
                return AiPlayDecision.CurseEffects;
            }
            return canPlaySpellBasic(card, sa);
        }
        return AiPlayDecision.WillPlay;
    }

    public boolean isNonDisabledCardInPlay(final String cardName) {
        for (Card card : player.getCardsIn(ZoneType.Battlefield)) {
            if (card.getName().equals(cardName)) {
                // TODO - Better logic to detemine if a permanent is disabled by local effects
                // currently assuming any permanent enchanted by another player
                // is disabled and a second copy is necessary
                // will need actual logic that determines if the enchantment is able
                // to disable the permanent or it's still functional and a duplicate is unneeded.
                boolean disabledByEnemy = false;
                for (Card card2 : card.getEnchantedBy()) {
                    if (card2.getOwner() != player) {
                        disabledByEnemy = true;
                    }
                }
                if (!disabledByEnemy) {
                    return true;
                }
            }
        }
        return false;
    }

    private AiPlayDecision canPlaySpellBasic(final Card card, final SpellAbility sa) {
        if ("True".equals(card.getSVar("NonStackingEffect")) && isNonDisabledCardInPlay(card.getName())) {
            return AiPlayDecision.NeedsToPlayCriteriaNotMet;
        }

        // add any other necessary logic to play a basic spell here
        return ComputerUtilCard.checkNeedsToPlayReqs(card, sa);
    }

    private boolean canPlaySpellWithoutBuyback(Card card, SpellAbility sa) {
        boolean wasteBuybackAllowed = false;

        // About to lose game : allow
        if (ComputerUtil.aiLifeInDanger(player, true, 0)) {
            wasteBuybackAllowed = true;
        }

        int copies = CardLists.filter(player.getCardsIn(ZoneType.Hand), CardPredicates.nameEquals(card.getName())).size();
        // Have two copies : allow
        if (copies >= 2) {
            wasteBuybackAllowed = true;
        }

        int neededMana = 0;
        boolean dangerousRecurringCost = false;

        Cost costWithBuyback = sa.getPayCosts() != null ? sa.getPayCosts().copy() : Cost.Zero;
        for (OptionalCostValue opt : GameActionUtil.getOptionalCostValues(sa)) {
            if (opt.getType() == OptionalCost.Buyback) {
                costWithBuyback.add(opt.getCost());
            }
        }
        CostAdjustment.adjust(costWithBuyback, sa);
        if (costWithBuyback.getCostMana() != null) {
            neededMana = costWithBuyback.getCostMana().getMana().getCMC();
        }
        if (costWithBuyback.hasSpecificCostType(CostPayLife.class)
                || costWithBuyback.hasSpecificCostType(CostDiscard.class)
                || costWithBuyback.hasSpecificCostType(CostSacrifice.class)) {
            dangerousRecurringCost = true;
        }

        // won't be able to afford buyback any time soon
        // if Buyback cost includes sacrifice, life, discard
        if (dangerousRecurringCost) {
            wasteBuybackAllowed = true;
        }

        // Memory Crystal-like effects need special handling
        for (Card c : game.getCardsIn(ZoneType.Battlefield)) {
            for (StaticAbility s : c.getStaticAbilities()) {
                if ("ReduceCost".equals(s.getParam("Mode"))
                        && "Spell.Buyback".equals(s.getParam("ValidSpell"))) {
                    neededMana -= AbilityUtils.calculateAmount(c, s.getParam("Amount"), s);
                }
            }
        }
        if (neededMana < 0) {
            neededMana = 0;
        }

        int hasMana = ComputerUtilMana.getAvailableManaEstimate(player, false);
        if (hasMana < neededMana - 1) {
            wasteBuybackAllowed = true;
        }

        return wasteBuybackAllowed;
    }

    // not sure "playing biggest spell" matters?
    private final static Comparator<SpellAbility> saComparator = new Comparator<SpellAbility>() {
        @Override
        public int compare(final SpellAbility a, final SpellAbility b) {
            // sort from highest cost to lowest
            // we want the highest costs first
            int a1 = a.getPayCosts() == null ? 0 : a.getPayCosts().getTotalMana().getCMC();
            int b1 = b.getPayCosts() == null ? 0 : b.getPayCosts().getTotalMana().getCMC();

            // deprioritize SAs explicitly marked as preferred to be activated last compared to all other SAs
            if (a.hasParam("AIActivateLast") && !b.hasParam("AIActivateLast")) {
                return 1;
            } else if (b.hasParam("AIActivateLast") && !a.hasParam("AIActivateLast")) {
                return -1;
            }

            // deprioritize planar die roll marked with AIRollPlanarDieParams:LowPriority$ True
            if (ApiType.RollPlanarDice == a.getApi() && a.getHostCard() != null && a.getHostCard().hasSVar("AIRollPlanarDieParams") && a.getHostCard().getSVar("AIRollPlanarDieParams").toLowerCase().matches(".*lowpriority\\$\\s*true.*")) {
                return 1;
            } else if (ApiType.RollPlanarDice == b.getApi() && b.getHostCard() != null && b.getHostCard().hasSVar("AIRollPlanarDieParams") && b.getHostCard().getSVar("AIRollPlanarDieParams").toLowerCase().matches(".*lowpriority\\$\\s*true.*")) {
                return -1;
            }

            // deprioritize pump spells with pure energy cost (can be activated last,
            // since energy is generally scarce, plus can benefit e.g. Electrostatic Pummeler)
            int a2 = 0, b2 = 0;
            if (a.getApi() == ApiType.Pump && a.getPayCosts() != null && a.getPayCosts().getCostEnergy() != null) {
                if (a.getPayCosts().hasOnlySpecificCostType(CostPayEnergy.class)) {
                    a2 = a.getPayCosts().getCostEnergy().convertAmount();
                }
            }
            if (b.getApi() == ApiType.Pump && b.getPayCosts() != null && b.getPayCosts().getCostEnergy() != null) {
                if (b.getPayCosts().hasOnlySpecificCostType(CostPayEnergy.class)) {
                    b2 = b.getPayCosts().getCostEnergy().convertAmount();
                }
            }
            if (a2 == 0 && b2 > 0) {
                return -1;
            } else if (b2 == 0 && a2 > 0) {
                return 1;
            }

            // cast 0 mana cost spells first (might be a Mox)
            if (a1 == 0 && b1 > 0 && ApiType.Mana != a.getApi()) {
                return -1;
            } else if (a1 > 0 && b1 == 0 && ApiType.Mana != b.getApi()) {
                return 1;
            }
            
            if (a.getHostCard() != null && a.getHostCard().hasSVar("FreeSpellAI")) {
                return -1;
            } else if (b.getHostCard() != null && b.getHostCard().hasSVar("FreeSpellAI")) {
                return 1;
            }

            if (a.getHostCard().equals(b.getHostCard()) && a.getApi() == b.getApi()
                    && a.getPayCosts() != null && b.getPayCosts() != null) {
                // Cheaper Spectacle costs should be preferred
                // FIXME: Any better way to identify that these are the same ability, one with Spectacle and one not?
                // (looks like it's not a full-fledged alternative cost as such, and is not processed with other alt costs)
                if (a.isSpectacle() && !b.isSpectacle()
                        && a.getPayCosts().getTotalMana().getCMC() < b.getPayCosts().getTotalMana().getCMC()) {
                    return 1;
                } else if (b.isSpectacle() && !a.isSpectacle()
                        && b.getPayCosts().getTotalMana().getCMC() < a.getPayCosts().getTotalMana().getCMC()) {
                    return 1;
                }
            }

            a1 += getSpellAbilityPriority(a);
            b1 += getSpellAbilityPriority(b);

            return b1 - a1;
        }
        
        private int getSpellAbilityPriority(SpellAbility sa) {
            int p = 0;
            Card source = sa.getHostCard();
            final Player ai = source == null ? sa.getActivatingPlayer() : source.getController();
            if (ai == null) {
                System.err.println("Error: couldn't figure out the activating player and host card for SA: " + sa);
                return 0;
            }
            final boolean noCreatures = ai.getCreaturesInPlay().isEmpty();

            if (source != null) {
                // puts creatures in front of spells
                if (source.isCreature()) {
                    p += 1;
                }
                if (source.hasSVar("AIPriorityModifier")) {
                    p += Integer.parseInt(source.getSVar("AIPriorityModifier"));
                }
                // don't play equipments before having any creatures
                if (source.isEquipment() && noCreatures) {
                    p -= 9;
                }
                // 1. increase chance of using Surge effects
                // 2. non-surged versions are usually inefficient
                if (source.getOracleText().contains("surge cost") && !sa.isSurged()) {
                    p -= 9;
                }
                // move snap-casted spells to front
                if (source.isInZone(ZoneType.Graveyard)) {
                    if (sa.getMayPlay() != null && source.mayPlay(sa.getMayPlay()) != null) {
                        p += 50;
                    }
                }
                // if the profile specifies it, deprioritize Storm spells in an attempt to build up storm count
                if (source.hasKeyword(Keyword.STORM) && ai.getController() instanceof PlayerControllerAi) {
                    p -= (((PlayerControllerAi) ai.getController()).getAi().getIntProperty(AiProps.PRIORITY_REDUCTION_FOR_STORM_SPELLS));
                }
            }

            // use Surge and Prowl costs when able to
            if (sa.isSurged() || sa.isProwl()) {
                p += 9;
            }
            // sort planeswalker abilities with most costly first
            if (sa.isPwAbility()) {
                final CostPart cost = sa.getPayCosts().getCostParts().get(0);
                if (cost instanceof CostRemoveCounter) {
                    p += cost.convertAmount() == null ? 1 : cost.convertAmount();
                } else if (cost instanceof CostPutCounter) {
                    p -= cost.convertAmount();
                }
                if (sa.hasParam("Ultimate")) {
                    p += 9;
                }
            }

            if (ApiType.DestroyAll == sa.getApi()) {
                p += 4;
            } else if (ApiType.Mana == sa.getApi()) {
                p -= 9;
            }

            // try to cast mana ritual spells before casting spells to maximize potential mana
            if ("ManaRitual".equals(sa.getParam("AILogic"))) {
                p += 9;
            }

            return p;
        }
    };

    public CardCollection getCardsToDiscard(final int numDiscard, final String[] uTypes, final SpellAbility sa) {
        return getCardsToDiscard(numDiscard, uTypes, sa, CardCollection.EMPTY);
    }

    public CardCollection getCardsToDiscard(final int numDiscard, final String[] uTypes, final SpellAbility sa, final CardCollectionView exclude) {
        boolean noFiltering = (sa != null) && "DiscardCMCX".equals(sa.getParam("AILogic")); // list AI logic for which filtering is taken care of elsewhere
        CardCollection hand = new CardCollection(player.getCardsIn(ZoneType.Hand));
        hand.removeAll(exclude);
        if ((uTypes != null) && (sa != null) && !noFiltering) {
            hand = CardLists.getValidCards(hand, uTypes, sa.getActivatingPlayer(), sa.getHostCard(), sa);
        }
        return getCardsToDiscard(numDiscard, numDiscard, hand, sa);
    }

    public CardCollection getCardsToDiscard(int min, final int max, final CardCollection validCards, final SpellAbility sa) {
        if (validCards.size() < min) {
            return null;
        }

        Card sourceCard = null;
        final CardCollection discardList = new CardCollection();
        int count = 0;
        if (sa != null) {
            sourceCard = sa.getHostCard();
            if ("Always".equals(sa.getParam("AILogic")) && !validCards.isEmpty()) {
                min = 1;
            } else if ("VolrathsShapeshifter".equals(sa.getParam("AILogic"))) {
                return SpecialCardAi.VolrathsShapeshifter.targetBestCreature(player, sa);
            } else if ("DiscardCMCX".equals(sa.getParam("AILogic"))) {
                final int CMC = Integer.parseInt(sourceCard.getSVar("PayX"));
                CardCollection discards = CardLists.filter(player.getCardsIn(ZoneType.Hand), CardPredicates.hasCMC(CMC));
                if (discards.isEmpty()) {
                    return null;
                } else {
                    return new CardCollection(ComputerUtilCard.getWorstAI(discards));
                }
            }

            if (sa.hasParam("AnyNumber")) {
                if ("DiscardUncastableAndExcess".equals(sa.getParam("AILogic"))) {
                    CardCollection discards = new CardCollection();
                    final CardCollectionView inHand = player.getCardsIn(ZoneType.Hand);
                    final int numLandsOTB = CardLists.filter(player.getCardsIn(ZoneType.Hand), CardPredicates.Presets.LANDS).size();
                    int numOppInHand = 0;
                    for (Player p : player.getGame().getPlayers()) {
                        if (p.getCardsIn(ZoneType.Hand).size() > numOppInHand) {
                            numOppInHand = p.getCardsIn(ZoneType.Hand).size();
                        }
                    }
                    for (Card c : inHand) {
                        if (c.hasSVar("DoNotDiscardIfAble") || c.hasSVar("IsReanimatorCard")) { continue; }
                        if (c.isCreature() && !ComputerUtilMana.hasEnoughManaSourcesToCast(c.getSpellPermanent(), player)) {
                            discards.add(c);
                        }
                        if ((c.isLand() && numLandsOTB >= 5) || (c.getFirstSpellAbility() != null && !ComputerUtilMana.hasEnoughManaSourcesToCast(c.getFirstSpellAbility(), player))) {
                            if (discards.size() + 1 <= numOppInHand) {
                                discards.add(c);
                            }
                        }
                    }
                    return discards;
                }
            }

        }

        // look for good discards
        while (count < min) {
            Card prefCard = null;
            if (sa != null && sa.getActivatingPlayer() != null && sa.getActivatingPlayer().isOpponentOf(player)) {
                for (Card c : validCards) {
                    if (c.hasKeyword("If a spell or ability an opponent controls causes you to discard CARDNAME,"
                            + " put it onto the battlefield instead of putting it into your graveyard.")
                            || !c.getSVar("DiscardMeByOpp").isEmpty()) {
                        prefCard = c;
                        break;
                    }
                }
            }
            if (prefCard == null) {
                prefCard = ComputerUtil.getCardPreference(player, sourceCard, "DiscardCost", validCards);
                if (prefCard != null && prefCard.hasSVar("DoNotDiscardIfAble")) {
                    prefCard = null;
                }
            }
            if (prefCard != null) {
                discardList.add(prefCard);
                validCards.remove(prefCard);
                count++;
            }
            else {
                break;
            }
        }

        final int discardsLeft = min - count;

        // choose rest
        for (int i = 0; i < discardsLeft; i++) {
            if (validCards.isEmpty()) {
                continue;
            }
            final int numLandsInPlay = Iterables.size(Iterables.filter(player.getCardsIn(ZoneType.Battlefield), CardPredicates.Presets.LANDS));
            final CardCollection landsInHand = CardLists.filter(validCards, CardPredicates.Presets.LANDS);
            final int numLandsInHand = landsInHand.size();
    
            // Discard a land
            boolean canDiscardLands = numLandsInHand > 3  || (numLandsInHand > 2 && numLandsInPlay > 0)
            || (numLandsInHand > 1 && numLandsInPlay > 2) || (numLandsInHand > 0 && numLandsInPlay > 5);
    
            if (canDiscardLands) {
                discardList.add(landsInHand.get(0));
                validCards.remove(landsInHand.get(0));
            }
            else { // Discard other stuff
                CardLists.sortByCmcDesc(validCards);
                int numLandsAvailable = numLandsInPlay;
                if (numLandsInHand > 0) {
                    numLandsAvailable++;
                }

                // Discard unplayable card (checks by CMC)
                // But check if there is a card in play that allows casting spells for free!
                // if yes, nothing is unplayable based on CMC alone
                boolean discardedUnplayable = false;
                boolean freeCastAllowed = ComputerUtilCost.isFreeCastAllowedByPermanent(player, null);

                for (int j = 0; j < validCards.size(); j++) {
                    if ((validCards.get(j).getCMC() > numLandsAvailable || freeCastAllowed) && !validCards.get(j).hasSVar("DoNotDiscardIfAble")) {
                        discardList.add(validCards.get(j));
                        validCards.remove(validCards.get(j));
                        discardedUnplayable = true;
                        break;
                    } else if (validCards.get(j).getCMC() <= numLandsAvailable) {
                        // cut short to avoid looping over cards which are guaranteed not to fit the criteria
                        break;
                    }
                }

                if (!discardedUnplayable) {
                    // discard worst card
                    Card worst = ComputerUtilCard.getWorstAI(validCards);
                    if (worst == null) {
                        // there were only instants and sorceries, and maybe cards that are not good to discard, so look
                        // for more discard options
                        worst = ComputerUtilCard.getCheapestSpellAI(validCards);
                    }
                    if (worst == null && !validCards.isEmpty()) {
                        // still nothing chosen, so choose the first thing that works, trying not to make DoNotDiscardIfAble
                        // discards
                        for (Card c : validCards) {
                            if (!c.hasSVar("DoNotDiscardIfAble")) {
                                worst = c;
                                break;
                            }
                        }
                        // Only DoNotDiscardIfAble cards? If we have a duplicate for something, discard it
                        if (worst == null) {
                            for (Card c : validCards) {
                                if (CardLists.filter(player.getCardsIn(ZoneType.Hand), CardPredicates.nameEquals(c.getName())).size() > 1) {
                                    worst = c;
                                    break;
                                }
                            }
                            if (worst == null) {
                                // Otherwise just grab a random card and discard it
                                worst = Aggregates.random(validCards);
                            }
                        }
                    }
                    discardList.add(worst);
                    validCards.remove(worst);
                }
            }
        }
        return discardList;
    }

    public boolean confirmAction(SpellAbility sa, PlayerActionConfirmMode mode, String message) {
        ApiType api = sa.getApi();

        // Abilities without api may also use this routine, However they should provide a unique mode value ?? How could this work?
        if (api == null) {
            String exMsg = String.format("AI confirmAction does not know what to decide about %s mode (api is null).",
                    mode);
            throw new IllegalArgumentException(exMsg);
        }
        return SpellApiToAi.Converter.get(api).confirmAction(player, sa, mode, message);
    }

    public boolean confirmBidAction(SpellAbility sa, PlayerActionConfirmMode mode, String message, int bid, Player winner) {
        if (mode != null) switch (mode) {
            case BidLife:
                if (sa.hasParam("AIBidMax")) {
                    return !player.equals(winner) && bid < Integer.parseInt(sa.getParam("AIBidMax")) && player.getLife() > bid + 5;
                }
                return false;
            default:
                return false;
        } 
        return false;
    }

    public boolean confirmStaticApplication(Card hostCard, GameEntity affected, String logic, String message) {
        if (logic.equalsIgnoreCase("ProtectFriendly")) {
            final Player controller = hostCard.getController();
            if (affected instanceof Player) {
                return !((Player) affected).isOpponentOf(controller);
            }
            if (affected instanceof Card) {
                return !((Card) affected).getController().isOpponentOf(controller);
            }
        }
        return true;
    }

    public String getProperty(AiProps propName) {
        return AiProfileUtil.getAIProp(getPlayer().getLobbyPlayer(), propName);
    }

    public int getIntProperty(AiProps propName) {
        String prop = AiProfileUtil.getAIProp(getPlayer().getLobbyPlayer(), propName);

        if (prop == null || prop.isEmpty()) {
            return Integer.parseInt(propName.getDefault());
        }

        return Integer.parseInt(prop);
    }

    public boolean getBooleanProperty(AiProps propName) {
        String prop = AiProfileUtil.getAIProp(getPlayer().getLobbyPlayer(), propName);

        if (prop == null || prop.isEmpty()) {
            return Boolean.parseBoolean(propName.getDefault());
        }

        return Boolean.parseBoolean(prop);
    }

    public AiPlayDecision canPlayFromEffectAI(Spell spell, boolean mandatory, boolean withoutPayingManaCost) {
        int damage = ComputerUtil.getDamageForPlaying(player, spell);
        if (damage >= player.getLife() && !player.cantLoseForZeroOrLessLife() && player.canLoseLife()) {
            return AiPlayDecision.CurseEffects;
        }

        final Card card = spell.getHostCard();
        if (spell instanceof SpellApiBased) {
            boolean chance = false;
            if (withoutPayingManaCost) {
                chance = SpellApiToAi.Converter.get(spell.getApi()).doTriggerNoCostWithSubs(player, spell, mandatory);
            } else {
                chance = SpellApiToAi.Converter.get(spell.getApi()).doTriggerAI(player, spell, mandatory);
            }
            if (!chance)
                return AiPlayDecision.TargetingFailed;

            if (spell instanceof SpellPermanent) {
                if (mandatory) {
                    return AiPlayDecision.WillPlay;
                }

                if (!checkETBEffects(card, spell, null)) {
                    return AiPlayDecision.BadEtbEffects;
                }
                if (damage + ComputerUtil.getDamageFromETB(player, card) >= player.getLife()
                        && !player.cantLoseForZeroOrLessLife() && player.canLoseLife()) {
                    return AiPlayDecision.BadEtbEffects;
                }
            }
        }

        return canPlaySpellBasic(card, spell);
    }

    // declares blockers for given defender in a given combat
    public void declareBlockersFor(Player defender, Combat combat) {
        AiBlockController block = new AiBlockController(defender);
        // When player != defender, AI should declare blockers for its benefit.
        block.assignBlockersForCombat(combat);
    }

    public void declareAttackers(Player attacker, Combat combat) {
        // 12/2/10(sol) the decision making here has moved to getAttackers()
        AiAttackController aiAtk = new AiAttackController(attacker); 
        aiAtk.declareAttackers(combat);

        // if invalid: just try an attack declaration that we know to be legal
        if (!CombatUtil.validateAttackers(combat)) {
            combat.clearAttackers();
            final Map<Card, GameEntity> legal = combat.getAttackConstraints().getLegalAttackers().getLeft();
            System.err.println("AI Attack declaration invalid, defaulting to: " + legal);
            for (final Map.Entry<Card, GameEntity> mandatoryAttacker : legal.entrySet()) {
                combat.addAttacker(mandatoryAttacker.getKey(), mandatoryAttacker.getValue());
            }
            if (!CombatUtil.validateAttackers(combat)) {
                aiAtk.declareAttackers(combat);
            }
        }

        for (final Card element : combat.getAttackers()) {
            // tapping of attackers happens after Propaganda is paid for
            final StringBuilder sb = new StringBuilder();
            sb.append("Computer just assigned ").append(element.getName()).append(" as an attacker.");
            Log.debug(sb.toString());
        }
    }

    private List<SpellAbility> singleSpellAbilityList(SpellAbility sa) {
        if (sa == null) { return null; }

        // System.out.println("Chosen to play: " + sa);

        final List<SpellAbility> abilities = Lists.newArrayList();
        abilities.add(sa);
        return abilities;
    }

    public List<SpellAbility> chooseSpellAbilityToPlay() {
        // Reset cached predicted combat, as it may be stale. It will be
        // re-created if needed and used for any AI logic that needs it.
        predictedCombat = null;

        // Reset priority mana reservation that's meant to work for one spell only
        AiCardMemory.clearMemorySet(player, AiCardMemory.MemorySet.HELD_MANA_SOURCES_FOR_NEXT_SPELL);

        if (useSimulation) {
            return singleSpellAbilityList(simPicker.chooseSpellAbilityToPlay(null));
        }

        CardCollection landsWannaPlay = ComputerUtilAbility.getAvailableLandsToPlay(game, player);
        CardCollection playBeforeLand = CardLists.filter(
            player.getCardsIn(ZoneType.Hand), CardPredicates.hasSVar("PlayBeforeLandDrop")
        );

        if (!playBeforeLand.isEmpty()) {
            SpellAbility wantToPlayBeforeLand = chooseSpellAbilityToPlayFromList(
                ComputerUtilAbility.getSpellAbilities(playBeforeLand, player), false
            );
            if (wantToPlayBeforeLand != null) {
                return singleSpellAbilityList(wantToPlayBeforeLand);
            }
        }

        if (landsWannaPlay != null) {
            landsWannaPlay = filterLandsToPlay(landsWannaPlay);
            Log.debug("Computer " + game.getPhaseHandler().getPhase().nameForUi);
            if (landsWannaPlay != null && !landsWannaPlay.isEmpty()) {
                // TODO search for other land it might want to play?
                Card land = chooseBestLandToPlay(landsWannaPlay);
                if (ComputerUtil.getDamageFromETB(player, land) < player.getLife() || !player.canLoseLife() 
                        || player.cantLoseForZeroOrLessLife() ) {
                    if (!game.getPhaseHandler().is(PhaseType.MAIN1) || !isSafeToHoldLandDropForMain2(land)) {
                        final List<SpellAbility> abilities = Lists.newArrayList();

                        LandAbility la = new LandAbility(land, player, null);
                        if (la.canPlay()) {
                            abilities.add(la);
                        }

                        // add mayPlay option
                        for (CardPlayOption o : land.mayPlay(player)) {
                            la = new LandAbility(land, player, o.getAbility());
                            if (la.canPlay()) {
                                abilities.add(la);
                            }
                        }
                        if (!abilities.isEmpty()) {
                            return abilities;
                        }
                    }
                }
            }
        }

        return singleSpellAbilityList(getSpellAbilityToPlay());
    }

    private boolean isSafeToHoldLandDropForMain2(Card landToPlay) {
        boolean hasMomir = !CardLists.filter(player.getCardsIn(ZoneType.Command),
                CardPredicates.nameEquals("Momir Vig, Simic Visionary Avatar")).isEmpty();
        if (hasMomir) {
            // Don't do this in Momir variants since it messes with the AI decision making for the avatar.
            return false;
        }

        if (!MyRandom.percentTrue(getIntProperty(AiProps.HOLD_LAND_DROP_FOR_MAIN2_IF_UNUSED))) {
            // check against the chance specified in the profile
            return false;
        }
        if (game.getPhaseHandler().getTurn() <= 2) {
            // too obvious when doing it on the very first turn of the game
            return false;
        }

        CardCollection inHand = CardLists.filter(player.getCardsIn(ZoneType.Hand),
                Predicates.not(CardPredicates.Presets.LANDS));
        CardCollectionView otb = player.getCardsIn(ZoneType.Battlefield);

        if (getBooleanProperty(AiProps.HOLD_LAND_DROP_ONLY_IF_HAVE_OTHER_PERMS)) {
            if (CardLists.filter(otb, Predicates.not(CardPredicates.Presets.LANDS)).isEmpty()) {
                return false;
            }
        }

        // TODO: improve the detection of taplands
        boolean isTapLand = false;
        for (ReplacementEffect repl : landToPlay.getReplacementEffects()) {
            if (repl.getParamOrDefault("Description", "").equals("CARDNAME enters the battlefield tapped.")) {
                isTapLand = true;
            }
        }

        int totalCMCInHand = Aggregates.sum(inHand, CardPredicates.Accessors.fnGetCmc);
        int minCMCInHand = Aggregates.min(inHand, CardPredicates.Accessors.fnGetCmc);
        int predictedMana = ComputerUtilMana.getAvailableManaEstimate(player, true);

        boolean canCastWithLandDrop = (predictedMana + 1 >= minCMCInHand) && !isTapLand;
        boolean cantCastAnythingNow = predictedMana < minCMCInHand;

        boolean hasRelevantAbsOTB = !CardLists.filter(otb, new Predicate<Card>() {
            @Override
            public boolean apply(Card card) {
                boolean isTapLand = false;
                for (ReplacementEffect repl : card.getReplacementEffects()) {
                    // TODO: improve the detection of taplands
                    if (repl.getParamOrDefault("Description", "").equals("CARDNAME enters the battlefield tapped.")) {
                        isTapLand = true;
                    }
                }

                for (SpellAbility sa : card.getSpellAbilities()) {
                    if (sa.getPayCosts() != null && sa.isAbility()
                            && sa.getPayCosts().getCostMana() != null
                            && sa.getPayCosts().getCostMana().getMana().getCMC() > 0
                            && (!sa.getPayCosts().hasTapCost() || !isTapLand)
                            && (!sa.hasParam("ActivationZone") || sa.getParam("ActivationZone").contains("Battlefield"))) {
                        return true;
                    }
                }
                return false;
            }
        }).isEmpty();

        boolean hasLandBasedEffect = !CardLists.filter(otb, new Predicate<Card>() {
            @Override
            public boolean apply(Card card) {
                for (Trigger t : card.getTriggers()) {
                    Map<String, String> params = t.getMapParams();
                    if ("ChangesZone".equals(params.get("Mode"))
                            && params.containsKey("ValidCard")
                            && !params.get("ValidCard").contains("nonLand")
                            && ((params.get("ValidCard").contains("Land")) || (params.get("ValidCard").contains("Permanent")))
                            && "Battlefield".equals(params.get("Destination"))) {
                        // Landfall and other similar triggers
                        return true;
                    }
                }
                for (String sv : card.getSVars().keySet()) {
                    String varValue = card.getSVar(sv);
                    if (varValue.startsWith("Count$Valid") || sv.equals("BuffedBy")) {
                        if (varValue.contains("Land") || varValue.contains("Plains") || varValue.contains("Forest")
                                || varValue.contains("Mountain") || varValue.contains("Island") || varValue.contains("Swamp")
                                || varValue.contains("Wastes")) {
                            // In presence of various cards that get buffs like "equal to the number of lands you control",
                            // safer for our AI model to just play the land earlier rather than make a blunder
                            return true;
                        }
                    }
                }
                return false;
            }
        }).isEmpty();

        // TODO: add prediction for effects that will untap a tapland as it enters the battlefield
        if (!canCastWithLandDrop && cantCastAnythingNow && !hasLandBasedEffect && (!hasRelevantAbsOTB || isTapLand)) {
            // Hopefully there's not much to do with the extra mana immediately, can wait for Main 2
            return true;
        }
        if ((predictedMana <= totalCMCInHand && canCastWithLandDrop) || (hasRelevantAbsOTB && !isTapLand) || hasLandBasedEffect) {
            // Might need an extra land to cast something, or for some kind of an ETB ability with a cost or an
            // alternative cost (if we cast it in Main 1), or to use an activated ability on the battlefield
            return false;
        }

        return true;
    }

    private final SpellAbility getSpellAbilityToPlay() {
        final CardCollection cards = ComputerUtilAbility.getAvailableCards(game, player);
        List<SpellAbility> saList = Lists.newArrayList();

        SpellAbility top = null;
        if (!game.getStack().isEmpty()) {
            top = game.getStack().peekAbility();
        }
        final boolean topOwnedByAI = top != null && top.getActivatingPlayer().equals(player);

        if (topOwnedByAI) {
            // AI's own spell: should probably let my stuff resolve first, but may want to copy the SA or respond to it
            // in a scripted timed fashion.
            final boolean mustRespond = top.hasParam("AIRespondsToOwnAbility");

            if (!mustRespond) {
                saList = ComputerUtilAbility.getSpellAbilities(cards, player); // get the SA list early to check for copy SAs
                if (ComputerUtilAbility.getFirstCopySASpell(saList) == null) {
                    // Nothing to copy the spell with, so do nothing.
                    return null;
                }
            }
        }

        if (!game.getStack().isEmpty()) {
            SpellAbility counter = chooseCounterSpell(getPlayableCounters(cards));
            if (counter != null) return counter;
    
            SpellAbility counterETB = chooseSpellAbilityToPlayFromList(getPossibleETBCounters(), false);
            if (counterETB != null)
                return counterETB;
        }

        if (saList.isEmpty()) {
            saList = ComputerUtilAbility.getSpellAbilities(cards, player);
        }

        SpellAbility chosenSa = chooseSpellAbilityToPlayFromList(saList, true);

        return chosenSa;
    }

    private SpellAbility chooseSpellAbilityToPlayFromList(final List<SpellAbility> all, boolean skipCounter) {
        if (all == null || all.isEmpty())
            return null;
<<<<<<< HEAD
=======

>>>>>>> 4a7bb4e0
        try {
            Collections.sort(all, saComparator); // put best spells first
        }
        catch (IllegalArgumentException ex) {
            System.err.println(ex.getMessage());
<<<<<<< HEAD
            String assertex = ComparatorUtil.verifyTransitivity(saComparator, all);
            if (!assertex.isEmpty())
                Sentry.capture(ex.getMessage() + "\nAssertionError [verifyTransitivity]: " + assertex);
=======
            ComparatorUtil.verifyTransitivity(saComparator, all);
>>>>>>> 4a7bb4e0
        }

        for (final SpellAbility sa : ComputerUtilAbility.getOriginalAndAltCostAbilities(all, player)) {
            // Don't add Counterspells to the "normal" playcard lookups
            if (skipCounter && sa.getApi() == ApiType.Counter) {
                continue;
            }

            if (sa.getHostCard().hasKeyword(Keyword.STORM)
                    && sa.getApi() != ApiType.Counter // AI would suck at trying to deliberately proc a Storm counterspell
                    && CardLists.filter(player.getCardsIn(ZoneType.Hand), Predicates.not(Predicates.or(CardPredicates.Presets.LANDS, CardPredicates.hasKeyword("Storm")))).size() > 0) {
                if (game.getView().getStormCount() < this.getIntProperty(AiProps.MIN_COUNT_FOR_STORM_SPELLS)) {
                    // skip evaluating Storm unless we reached the minimum Storm count
                    continue;
                }
            }

            sa.setActivatingPlayer(player);
            sa.setLastStateBattlefield(game.getLastStateBattlefield());
            sa.setLastStateGraveyard(game.getLastStateGraveyard());

            AiPlayDecision opinion = canPlayAndPayFor(sa);
            // PhaseHandler ph = game.getPhaseHandler();
            // System.out.printf("Ai thinks '%s' of %s -> %s @ %s %s >>> \n", opinion, sa.getHostCard(), sa, Lang.getPossesive(ph.getPlayerTurn().getName()), ph.getPhase());
            
            if (opinion != AiPlayDecision.WillPlay)
                continue;
    
            return sa;
        }
        
        return null;
    }

    public CardCollection chooseCardsToDelve(int genericCost, CardCollection grave) {
        CardCollection toExile = new CardCollection();
        int numToExile = Math.min(grave.size(), genericCost);
        
        for (int i = 0; i < numToExile; i++) {
            Card chosen = null;
            for (final Card c : grave) { // Exile noncreatures first in
                // case we can revive. Might
                // wanna do some additional
                // checking here for Flashback
                // and the like.
                if (!c.isCreature()) {
                    chosen = c;
                    break;
                }
            }
            if (chosen == null) {
                chosen = ComputerUtilCard.getWorstCreatureAI(grave);
            }

            if (chosen == null) {
                // Should never get here but... You know how it is.
                chosen = grave.get(0);
            }

            toExile.add(chosen);
            grave.remove(chosen);
        }
        return toExile;
    }
    
    public boolean doTrigger(SpellAbility spell, boolean mandatory) {
        if (spell.getApi() != null)
            return SpellApiToAi.Converter.get(spell.getApi()).doTriggerAI(player, spell, mandatory);
        if (spell instanceof WrappedAbility)
            return doTrigger(((WrappedAbility)spell).getWrappedAbility(), mandatory);
        if (spell.getPayCosts() == Cost.Zero && spell.getTargetRestrictions() == null) {
            // For non-converted triggers (such as Cumulative Upkeep) that don't have costs or targets to worry about
            return true;
        }
        return false;
    }
    
    /**
     * Ai should run.
     *
     * @param sa the sa
     * @return true, if successful
     */
    public final boolean aiShouldRun(final ReplacementEffect effect, final SpellAbility sa) {
        Card hostCard = effect.getHostCard();
        if (hostCard.hasAlternateState()) {
            hostCard = game.getCardState(hostCard);
        }

        if (effect.hasParam("AICheckSVar")) {
            System.out.println("aiShouldRun?" + sa);
            final String svarToCheck = effect.getParam("AICheckSVar");
            String comparator = "GE";
            int compareTo = 1;

            if (effect.hasParam("AISVarCompare")) {
                final String fullCmp = effect.getParam("AISVarCompare");
                comparator = fullCmp.substring(0, 2);
                final String strCmpTo = fullCmp.substring(2);
                try {
                    compareTo = Integer.parseInt(strCmpTo);
                } catch (final Exception ignored) {
                    if (sa == null) {
                        compareTo = CardFactoryUtil.xCount(hostCard, hostCard.getSVar(strCmpTo));
                    } else {
                        compareTo = AbilityUtils.calculateAmount(hostCard, hostCard.getSVar(strCmpTo), sa);
                    }
                }
            }

            int left = 0;

            if (sa == null) {
                left = CardFactoryUtil.xCount(hostCard, hostCard.getSVar(svarToCheck));
            } else {
                left = AbilityUtils.calculateAmount(hostCard, svarToCheck, sa);
            }
            System.out.println("aiShouldRun?" + left + comparator + compareTo);
            return Expressions.compare(left, comparator, compareTo);
        } else if (effect.hasParam("AICheckDredge")) {
            return player.getCardsIn(ZoneType.Library).size() > 8 || player.isCardInPlay("Laboratory Maniac");
        } else return sa != null && doTrigger(sa, false);

    }

    public List<SpellAbility> chooseSaToActivateFromOpeningHand(List<SpellAbility> usableFromOpeningHand) {
        // AI would play everything. But limits to one copy of (Leyline of Singularity) and (Gemstone Caverns)
        
        List<SpellAbility> result = Lists.newArrayList();
        for(SpellAbility sa : usableFromOpeningHand) {
            // Is there a better way for the AI to decide this?
            if (doTrigger(sa, false)) {
                result.add(sa);
            }
        }
        
        boolean hasLeyline1 = false;
        SpellAbility saGemstones = null;

        List<SpellAbility> toRemove = Lists.newArrayList();
        for(SpellAbility sa : result) {
            String srcName = sa.getHostCard().getName();
            if ("Gemstone Caverns".equals(srcName)) {
                if (saGemstones == null)
                    saGemstones = sa;
                else
                    toRemove.add(sa);
            } else if ("Leyline of Singularity".equals(srcName)) {
                if (!hasLeyline1)
                    hasLeyline1 = true;
                else
                    toRemove.add(sa);
            }
        }
        for(SpellAbility sa : toRemove) {
            result.remove(sa);
        }
        
        // Play them last
        if (saGemstones != null) {
            result.remove(saGemstones);
            result.add(saGemstones);
        }
        
        return result;
    }

    public int chooseNumber(SpellAbility sa, String title, int min, int max) {
        final Card source = sa.getHostCard();
        final String logic = sa.getParamOrDefault("AILogic", "Max");
        if ("GainLife".equals(logic)) {
            if (player.getLife() < 5 || player.getCardsIn(ZoneType.Hand).size() >= player.getMaxHandSize()) {
                return min;
            }
        } else if ("LoseLife".equals(logic)) {
            if (player.getLife() > 5) {
                return min;
            }
        } else if ("Min".equals(logic)) {
            return min;
        } else if ("DigACard".equals(logic)) {
            int random = MyRandom.getRandom().nextInt(Math.min(4, max)) + 1;
            if (player.getLife() < random + 5) {
                return min;
            } else {
                return random;
            }
        } else if ("Damnation".equals(logic)) {
            int chosenMax = player.getLife() - 1;
            int cardsInPlay = player.getCardsIn(ZoneType.Battlefield).size();
            return Math.min(chosenMax, cardsInPlay);
        } else if ("OptionalDraw".equals(logic)) {
            int cardsInHand = player.getCardsIn(ZoneType.Hand).size();
            int maxDraw = Math.min(player.getMaxHandSize() + 2 - cardsInHand, max);
            int maxCheckLib = Math.min(maxDraw, player.getCardsIn(ZoneType.Library).size());
            return Math.max(min, maxCheckLib);
        } else if ("RepeatDraw".equals(logic)) {
            int remaining = player.getMaxHandSize() - player.getCardsIn(ZoneType.Hand).size()
                    + MyRandom.getRandom().nextInt(3);
            return Math.max(remaining, min) / 2;
        } else if ("LowestLoseLife".equals(logic)) {
            return MyRandom.getRandom().nextInt(Math.min(player.getLife() / 3, player.getWeakestOpponent().getLife())) + 1;
        } else if ("HighestGetCounter".equals(logic)) {
            return MyRandom.getRandom().nextInt(3);
        } else if (source.hasSVar("EnergyToPay")) {
            return AbilityUtils.calculateAmount(source, source.getSVar("EnergyToPay"), sa);
        }
        return max;
    }

    public boolean confirmPayment(CostPart costPart) {
        throw new UnsupportedOperationException("AI is not supposed to reach this code at the moment");
    }

    public CardCollection chooseCardsForEffect(CardCollectionView pool, SpellAbility sa, int min, int max, boolean isOptional) {
        if (sa == null || sa.getApi() == null) {
            throw new UnsupportedOperationException();
        }
        CardCollection result = new CardCollection();
        switch(sa.getApi()) {
            case TwoPiles:
                // TODO: improve AI
                Card biggest = null;
                Card smallest = null;
                biggest = pool.get(0);
                smallest = pool.get(0);

                for (Card c : pool) {
                    if (c.getCMC() >= biggest.getCMC()) {
                        biggest = c;
                    } else if (c.getCMC() <= smallest.getCMC()) {
                        smallest = c;
                    }
                }
                result.add(biggest);

                if (max > 3 && !result.contains(smallest)) {
                    result.add(smallest);
                }
                break;
            case MultiplePiles:
                // Whims of the Fates {all, 0, 0}
                result.addAll(pool);
                break;
            default:
                CardCollection editablePool = new CardCollection(pool);
                for (int i = 0; i < max; i++) {
                    Card c = player.getController().chooseSingleEntityForEffect(editablePool, sa, null, isOptional);
                    if (c != null) {
                        result.add(c);
                        editablePool.remove(c);
                    } else {
                        break;
                    }

                    // Special case for Bow to My Command which simulates a complex tap cost via ChooseCard
                    // TODO: consider enhancing support for tapXType<Any/...> in UnlessCost to get rid of this hack
                    if ("BowToMyCommand".equals(sa.getParam("AILogic"))) {
                        if (!sa.getHostCard().getZone().is(ZoneType.Command)) {
                            // Make sure that other opponents do not tap for an already abandoned scheme
                            result.clear();
                            break;
                        }

                        int totPower = 0;
                        for (Card p : result) {
                            totPower += p.getNetPower();
                        }
                        if (totPower >= 8) {
                            break;
                        }
                    }
                }
        }

        // TODO: Hack for Phyrexian Dreadnought. Might need generalization (possibly its own AI logic)
        if ("Phyrexian Dreadnought".equals(ComputerUtilAbility.getAbilitySourceName(sa))) {
            result = SpecialCardAi.PhyrexianDreadnought.reviseCreatureSacList(player, sa, result);
        }

        return result;
    }

    public Collection<? extends PaperCard> complainCardsCantPlayWell(Deck myDeck) {
        List<PaperCard> result = Lists.newArrayList();
        // When using simulation, AI should be able to figure out most cards.
        if (!useSimulation) {
            for (Entry<DeckSection, CardPool> ds : myDeck) {
                for (Entry<PaperCard, Integer> cp : ds.getValue()) {
                    if (cp.getKey().getRules().getAiHints().getRemAIDecks())
                        result.add(cp.getKey());
                }
            }
        }
        return result;
    }


    // this is where the computer cheats
    // changes AllZone.getComputerPlayer().getZone(Zone.Library)
    
    /**
     * <p>
     * smoothComputerManaCurve.
     * </p>
     * 
     * @param in
     *            an array of {@link forge.game.card.Card} objects.
     * @return an array of {@link forge.game.card.Card} objects.
     */
    public CardCollectionView cheatShuffle(CardCollectionView in) {
        if (in.size() < 20 || !canCheatShuffle()) {
            return in;
        }

        final CardCollection library = new CardCollection(in);
        CardLists.shuffle(library);
    
        // remove all land, keep non-basicland in there, shuffled
        CardCollection land = CardLists.filter(library, CardPredicates.Presets.LANDS);
        for (Card c : land) {
            if (c.isLand()) {
                library.remove(c);
            }
        }
    
        try {
            // mana weave, total of 7 land
            // The Following have all been reduced by 1, to account for the
            // computer starting first.
            library.add(5, land.get(0));
            library.add(6, land.get(1));
            library.add(8, land.get(2));
            library.add(9, land.get(3));
            library.add(10, land.get(4));
    
            library.add(12, land.get(5));
            library.add(15, land.get(6));
        } catch (final IndexOutOfBoundsException e) {
            System.err.println("Error: cannot smooth mana curve, not enough land");
            return in;
        }
    
        // add the rest of land to the end of the deck
        for (int i = 0; i < land.size(); i++) {
            if (!library.contains(land.get(i))) {
                library.add(land.get(i));
            }
        }
    
        // check
        for (int i = 0; i < library.size(); i++) {
            System.out.println(library.get(i));
        }
    
        return library;
    } // smoothComputerManaCurve()

    public int chooseNumber(SpellAbility sa, String title,List<Integer> options, Player relatedPlayer) {
        switch(sa.getApi())
        {
            case SetLife:
                if (relatedPlayer.equals(sa.getHostCard().getController())) {
                    return Collections.max(options);
                } else if (relatedPlayer.isOpponentOf(sa.getHostCard().getController())) {
                    return Collections.min(options);
                } else {
                    return options.get(0);
                }
            default:
                return 0;
        }
    }

    public boolean chooseDirection(SpellAbility sa) {
        if (sa == null || sa.getApi() == null) {
            throw new UnsupportedOperationException();
        }
        // Left:True; Right:False
        if ("GainControl".equals(sa.getParam("AILogic")) && game.getPlayers().size() > 2) {
            CardCollection creats = CardLists.getType(game.getCardsIn(ZoneType.Battlefield), "Creature");
            CardCollection left = CardLists.filterControlledBy(creats, game.getNextPlayerAfter(player, Direction.Left));
            CardCollection right = CardLists.filterControlledBy(creats, game.getNextPlayerAfter(player, Direction.Right));
            if (!left.isEmpty() || !right.isEmpty()) {
                CardCollection all = new CardCollection(left);
                all.addAll(right);
                return left.contains(ComputerUtilCard.getBestCreatureAI(all));
            }
        }
        if ("Aminatou".equals(sa.getParam("AILogic")) && game.getPlayers().size() > 2) {
            CardCollection all = CardLists.filter(game.getCardsIn(ZoneType.Battlefield), Presets.NONLAND_PERMANENTS);
            CardCollection left = CardLists.filterControlledBy(all, game.getNextPlayerAfter(player, Direction.Left));
            CardCollection right = CardLists.filterControlledBy(all, game.getNextPlayerAfter(player, Direction.Right));
            return Aggregates.sum(left, Accessors.fnGetCmc) > Aggregates.sum(right, Accessors.fnGetCmc);
        }
        return MyRandom.getRandom().nextBoolean();
    }

    public Card chooseCardToHiddenOriginChangeZone(ZoneType destination, List<ZoneType> origin, SpellAbility sa,
            CardCollection fetchList, Player player2, Player decider) {
        if (useSimulation) {
            return simPicker.chooseCardToHiddenOriginChangeZone(destination, origin, sa, fetchList, player2, decider);
        }
        if (sa.getApi() == ApiType.Explore) {
            return ExploreAi.shouldPutInGraveyard(fetchList, decider);
        } else {
            return ChangeZoneAi.chooseCardToHiddenOriginChangeZone(destination, origin, sa, fetchList, player2, decider);
        }
    }

    public List<SpellAbility> orderPlaySa(List<SpellAbility> activePlayerSAs) {
        // list is only one or empty, no need to filter
        if (activePlayerSAs.size() < 2) {
            return activePlayerSAs;
        }

        List<SpellAbility> result = Lists.newArrayList();

        // filter list by ApiTypes
        List<SpellAbility> discard = filterListByApi(activePlayerSAs, ApiType.Discard);
        List<SpellAbility> mandatoryDiscard = filterList(discard, SpellAbilityPredicates.isMandatory());

        List<SpellAbility> draw = filterListByApi(activePlayerSAs, ApiType.Draw);

        List<SpellAbility> putCounter = filterListByApi(activePlayerSAs, ApiType.PutCounter);
        List<SpellAbility> putCounterAll = filterListByApi(activePlayerSAs, ApiType.PutCounterAll);

        List<SpellAbility> evolve = filterList(putCounter, SpellAbilityPredicates.hasParam("Evolve"));

        List<SpellAbility> token = filterListByApi(activePlayerSAs, ApiType.Token);
        List<SpellAbility> pump = filterListByApi(activePlayerSAs, ApiType.Pump);
        List<SpellAbility> pumpAll = filterListByApi(activePlayerSAs, ApiType.PumpAll);

        // do mandatory discard early if hand is empty or has DiscardMe card
        boolean discardEarly = false;
        CardCollectionView playerHand = player.getCardsIn(ZoneType.Hand);
        if (playerHand.isEmpty() || CardLists.count(playerHand, CardPredicates.hasSVar("DiscardMe")) > 0) {
            discardEarly = true;
            result.addAll(mandatoryDiscard);
        }

        // token should be added first so they might get the pump bonus
        result.addAll(token);
        result.addAll(pump);
        result.addAll(pumpAll);

        // do Evolve Trigger before other PutCounter SpellAbilities
        // do putCounter before Draw/Discard because it can cause a Draw Trigger
        result.addAll(evolve);
        result.addAll(putCounter);
        result.addAll(putCounterAll);

        // do Draw before Discard
        result.addAll(draw);
        result.addAll(discard); // optional Discard, probably combined with Draw

        if (!discardEarly) {
            result.addAll(mandatoryDiscard);
        }

        result.addAll(activePlayerSAs);

        //need to reverse because of magic stack
        Collections.reverse(result);
        return result;
    }

    // TODO move to more common place
    private <T> List<T> filterList(List<T> input, Predicate<? super T> pred) {
        List<T> filtered = Lists.newArrayList(Iterables.filter(input, pred));
        input.removeAll(filtered);
        return filtered;
    }

    // TODO move to more common place
    private List<SpellAbility> filterListByApi(List<SpellAbility> input, ApiType type) {
        return filterList(input, SpellAbilityPredicates.isApi(type));
    }

    private <T extends CardTraitBase> List<T> filterListByAiLogic(List<T> list, final String logic) {
        return filterList(list, CardTraitPredicates.hasParam("AiLogic", logic));
    }

    public List<AbilitySub> chooseModeForAbility(SpellAbility sa, int min, int num, boolean allowRepeat) {
        if (simPicker != null) {
            return simPicker.chooseModeForAbility(sa, min, num, allowRepeat);
        }
        return null;
    }

    public CardCollectionView chooseSacrificeType(String type, SpellAbility ability, int amount) {
        if (simPicker != null) {
            return simPicker.chooseSacrificeType(type, ability, amount);
        }
        return ComputerUtil.chooseSacrificeType(player, type, ability, ability.getTargetCard(), amount);
    }
    
    private boolean checkAiSpecificRestrictions(final SpellAbility sa) {
        // AI-specific restrictions specified as activation parameters in spell abilities
        
        if (sa.hasParam("AILifeThreshold")) {
            return player.getLife() > Integer.parseInt(sa.getParam("AILifeThreshold"));
        }
        
        return true;
    }

    public ReplacementEffect chooseSingleReplacementEffect(List<ReplacementEffect> list) {
        // no need to choose anything
        if (list.size() <= 1) {
            return Iterables.getFirst(list, null);
        }

        ReplacementType mode = Iterables.getFirst(list, null).getMode();

        // replace lifegain effects
        if (mode.equals(ReplacementType.GainLife)) {
            List<ReplacementEffect> noGain = filterListByAiLogic(list, "NoLife");
            List<ReplacementEffect> loseLife = filterListByAiLogic(list, "LoseLife");
            List<ReplacementEffect> doubleLife = filterListByAiLogic(list, "DoubleLife");
            List<ReplacementEffect> lichDraw = filterListByAiLogic(list, "LichDraw");

            if (!noGain.isEmpty()) {
                // no lifegain is better than lose life
                return Iterables.getFirst(noGain, null);
            } else if (!loseLife.isEmpty()) {
                // lose life before double life to prevent lose double
                return Iterables.getFirst(loseLife, null);
            } else if (!lichDraw.isEmpty()) {
                // lich draw before double life to prevent to draw to much
                return Iterables.getFirst(lichDraw, null);
            } else if (!doubleLife.isEmpty()) {
                // other than that, do double life
                return Iterables.getFirst(doubleLife, null);
            }
        } else if (mode.equals(ReplacementType.DamageDone)) {
            List<ReplacementEffect> prevention = filterList(list, CardTraitPredicates.hasParam("Prevention"));

            // TODO when Protection is done as ReplacementEffect do them
            // before normal prevention
            if (!prevention.isEmpty()) {
                return Iterables.getFirst(prevention, null);
            }
        }

        // AI logic for choosing which replacement effect to apply
        // happens here.
        return Iterables.getFirst(list, null);
    }

}
<|MERGE_RESOLUTION|>--- conflicted
+++ resolved
@@ -610,23 +610,13 @@
             ComputerUtilAbility.getAvailableCards(game, player);
 
         List<SpellAbility> all = ComputerUtilAbility.getSpellAbilities(cards, player);
-<<<<<<< HEAD
-=======
-
->>>>>>> 4a7bb4e0
+
         try {
             Collections.sort(all, saComparator); // put best spells first
         }
         catch (IllegalArgumentException ex) {
             System.err.println(ex.getMessage());
-<<<<<<< HEAD
-            String assertex = ComparatorUtil.verifyTransitivity(saComparator, all);
-            if (!assertex.isEmpty())
-                Sentry.capture(ex.getMessage() + "\nAssertionError [verifyTransitivity]: " + assertex);
-
-=======
             ComparatorUtil.verifyTransitivity(saComparator, all);
->>>>>>> 4a7bb4e0
         }
 
         for (final SpellAbility sa : ComputerUtilAbility.getOriginalAndAltCostAbilities(all, player)) {
@@ -1589,22 +1579,13 @@
     private SpellAbility chooseSpellAbilityToPlayFromList(final List<SpellAbility> all, boolean skipCounter) {
         if (all == null || all.isEmpty())
             return null;
-<<<<<<< HEAD
-=======
-
->>>>>>> 4a7bb4e0
+
         try {
             Collections.sort(all, saComparator); // put best spells first
         }
         catch (IllegalArgumentException ex) {
             System.err.println(ex.getMessage());
-<<<<<<< HEAD
-            String assertex = ComparatorUtil.verifyTransitivity(saComparator, all);
-            if (!assertex.isEmpty())
-                Sentry.capture(ex.getMessage() + "\nAssertionError [verifyTransitivity]: " + assertex);
-=======
             ComparatorUtil.verifyTransitivity(saComparator, all);
->>>>>>> 4a7bb4e0
         }
 
         for (final SpellAbility sa : ComputerUtilAbility.getOriginalAndAltCostAbilities(all, player)) {
@@ -2154,5 +2135,5 @@
         // happens here.
         return Iterables.getFirst(list, null);
     }
-
+    
 }
