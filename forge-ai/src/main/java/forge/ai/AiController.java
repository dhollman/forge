--- conflicted
+++ resolved
@@ -1668,11 +1668,7 @@
             int compareTo = 1;
 
             if (effect.hasParam("AISVarCompare")) {
-<<<<<<< HEAD
                 final String fullCmp = effect.getParam("AISVarCompare");
-=======
-                final String fullCmp = effect.getMapParams().get("AISVarCompare");
->>>>>>> e55e160c
                 comparator = fullCmp.substring(0, 2);
                 final String strCmpTo = fullCmp.substring(2);
                 try {
