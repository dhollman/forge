--- conflicted
+++ resolved
@@ -3,11 +3,7 @@
 Types:Instant
 Text:Cast Festival only during an opponent's upkeep.
 A:SP$ Effect | Cost$ W | Name$ Festival Effect | StaticAbilities$ KWPump | OpponentTurn$ True | ActivationPhases$ Upkeep | SpellDescription$ Creatures can't attack this turn.
-<<<<<<< HEAD
-SVar:KWPump:Mode$ Continuous | EffectZone$ Command | AffectedZone$ Battlefield | Affected$ Creature | AddHiddenKeyword$ HIDDEN CARDNAME can't attack. | Description$ Creatures can't attack this turn.
-=======
-SVar:KWPump:Mode$ Continuous | Affected$ Creature | AddHiddenKeyword$ CARDNAME can't attack. | Description$ Creatures can't attack this turn.
->>>>>>> f569dd78
+SVar:KWPump:Mode$ Continuous | EffectZone$ Command | AffectedZone$ Battlefield | Affected$ Creature | AddHiddenKeyword$ CARDNAME can't attack. | Description$ Creatures can't attack this turn.
 SVar:RemAIDeck:True
 SVar:Rarity:Common
 SVar:Picture:http://www.wizards.com/global/images/magic/general/festival.jpg
