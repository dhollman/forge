Name:Predatory Focus
ManaCost:3 G G
Types:Sorcery
Text:no text
A:SP$ Effect | Cost$ 3 G G | Name$ Predatory Focus Effect | StaticAbilities$ KWPump | AILogic$ Evasion | SpellDescription$ You may have creatures you control assign their combat damage this turn as though they weren't blocked.
<<<<<<< HEAD
SVar:KWPump:Mode$ Continuous | EffectZone$ Command | AffectedZone$ Battlefield | Affected$ Creature.YouCtrl | AddHiddenKeyword$ HIDDEN You may have CARDNAME assign its combat damage as though it weren't blocked. | Description$ You may have creatures you control assign their combat damage this turn as though they weren't blocked.
=======
SVar:KWPump:Mode$ Continuous | Affected$ Creature.YouCtrl | AddHiddenKeyword$ You may have CARDNAME assign its combat damage as though it weren't blocked. | Description$ You may have creatures you control assign their combat damage this turn as though they weren't blocked.
>>>>>>> f569dd78
SVar:Rarity:Uncommon
SVar:Picture:http://www.wizards.com/global/images/magic/general/predatory_focus.jpg
SetInfo:GPT|Uncommon|http://magiccards.info/scans/en/gp/92.jpg
Oracle:You may have creatures you control assign their combat damage this turn as though they weren't blocked.
End<|MERGE_RESOLUTION|>--- conflicted
+++ resolved
@@ -1,15 +1,11 @@
-Name:Predatory Focus
-ManaCost:3 G G
-Types:Sorcery
-Text:no text
-A:SP$ Effect | Cost$ 3 G G | Name$ Predatory Focus Effect | StaticAbilities$ KWPump | AILogic$ Evasion | SpellDescription$ You may have creatures you control assign their combat damage this turn as though they weren't blocked.
-<<<<<<< HEAD
-SVar:KWPump:Mode$ Continuous | EffectZone$ Command | AffectedZone$ Battlefield | Affected$ Creature.YouCtrl | AddHiddenKeyword$ HIDDEN You may have CARDNAME assign its combat damage as though it weren't blocked. | Description$ You may have creatures you control assign their combat damage this turn as though they weren't blocked.
-=======
-SVar:KWPump:Mode$ Continuous | Affected$ Creature.YouCtrl | AddHiddenKeyword$ You may have CARDNAME assign its combat damage as though it weren't blocked. | Description$ You may have creatures you control assign their combat damage this turn as though they weren't blocked.
->>>>>>> f569dd78
-SVar:Rarity:Uncommon
-SVar:Picture:http://www.wizards.com/global/images/magic/general/predatory_focus.jpg
-SetInfo:GPT|Uncommon|http://magiccards.info/scans/en/gp/92.jpg
-Oracle:You may have creatures you control assign their combat damage this turn as though they weren't blocked.
+Name:Predatory Focus
+ManaCost:3 G G
+Types:Sorcery
+Text:no text
+A:SP$ Effect | Cost$ 3 G G | Name$ Predatory Focus Effect | StaticAbilities$ KWPump | AILogic$ Evasion | SpellDescription$ You may have creatures you control assign their combat damage this turn as though they weren't blocked.
+SVar:KWPump:Mode$ Continuous | EffectZone$ Command | AffectedZone$ Battlefield | Affected$ Creature.YouCtrl | AddHiddenKeyword$ You may have CARDNAME assign its combat damage as though it weren't blocked. | Description$ You may have creatures you control assign their combat damage this turn as though they weren't blocked.
+SVar:Rarity:Uncommon
+SVar:Picture:http://www.wizards.com/global/images/magic/general/predatory_focus.jpg
+SetInfo:GPT|Uncommon|http://magiccards.info/scans/en/gp/92.jpg
+Oracle:You may have creatures you control assign their combat damage this turn as though they weren't blocked.
 End