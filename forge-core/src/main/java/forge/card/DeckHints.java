package forge.card;

import com.google.common.collect.Iterables;
import forge.StaticData;
import forge.item.PaperCard;
import forge.token.TokenDb;
import forge.util.IterableUtil;
import forge.util.PredicateString.StringOp;
import forge.util.collect.FCollection;
import org.apache.commons.lang3.tuple.Pair;

import java.util.ArrayList;
import java.util.HashMap;
import java.util.List;
import java.util.Map;
import java.util.function.Function;
import java.util.function.Predicate;

/**
 * DeckHints provides the ability for a Card to "want" another Card or type of
 * Cards in its random deck.
 * 
 */
public class DeckHints {

    /**
     * Enum of types of DeckHints.
     */
    public enum Type {
        /** extra logic */
        MODIFIER,
        /** The Ability */
        ABILITY,
        /** The Color. */
        COLOR,
        /** The Keyword. */
        KEYWORD,
        /** The Name. */
        NAME,
        /** The Type. */
        TYPE,
        /** The None. */
        NONE
    }

    private boolean valid = false;
    private boolean tokens = true;
    private List<Pair<Type, String>> filters = null;

    /**
     * Construct a DeckHints from the SVar string.
     * 
     * @param hints
     *            SVar for DeckHints
     */
    public DeckHints(String hints) {
        String[] pieces = hints.split("\\&");
        if (pieces.length > 0) {
            for (String piece : pieces) {
                Pair<Type, String> pair = parseHint(piece.trim());
                if (pair != null) {
                    if (pair.getKey() == Type.MODIFIER) {
                        if (pair.getRight().contains("NoToken")) {
                            tokens = false;
                        }
                        continue;
                    }
                    if (filters == null) {
                        filters = new ArrayList<>();
                    }
                    filters.add(pair);
                    valid = true;
                }
            }
        }
    }

    public boolean isValid() {
        return valid;
    }

    public boolean contains(Type type, String hint) {
        if (filters == null) {
            return false;
        }
        for (Pair<Type, String> filter : filters) {
            if (filter.getLeft() == type && filter.getRight().contains(hint)) {
                return true;
            }
        }
        return false;
    }
    public boolean is(Type type, String hints[]) {
        if (filters == null) {
            return false;
        }
        int num = 0;
        for (String hint : hints) {
            for (Pair<Type, String> filter : filters) {
                if (filter.getLeft() == type && filter.getRight().equals(hint)) {
                    num++;
                    if (num == hints.length) {
                        return true;
                    }
                }
            }
        }
        return false;
    }

    /**
     * Returns a Map of Cards by Type from the given Iterable<PaperCard> that match this
     * DeckHints. I.e., other cards that this Card needs in its deck.
     *
     * @param cardList
     *            list of cards to be filtered
     * @return Map of Cards that match this DeckHints by Type.
     */
    public Map<Type, Iterable<PaperCard>> filterByType(Iterable<PaperCard> cardList) {
        Map<Type, Iterable<PaperCard>> ret = new HashMap<>();
        for (Pair<Type, String> pair : filters) {
            Type type = pair.getLeft();
            String param = pair.getRight();
            List<PaperCard> cards = getCardsForFilter(cardList, type, param);
            // if a type is used more than once intersect respective matches
            if (ret.containsKey(type)) {
                cards.retainAll(new FCollection<>(ret.get(type)));
            }
            ret.put(type, cards);
        }
        return ret;
    }

    /**
     * Returns a list of Cards from the given List<PaperCard> that match this
     * DeckHints. I.e., other cards that this Card needs in its deck.
     *
     * @param cardList
     *            list of cards to be filtered
     * @return List<PaperCard> of Cards that match this DeckHints.
     */
    public Iterable<PaperCard> filter(Iterable<PaperCard> cardList) {
        return Iterables.concat(filterByType(cardList).values());
    }

    private Pair<Type, String> parseHint(String hint) {
        Pair<Type, String> pair = null;
        String[] pieces = hint.split("\\$");
        if (pieces.length == 2) {
            try {
                Type typeValue = Type.valueOf(pieces[0].toUpperCase());
                for (Type t : Type.values()) {
                    if (typeValue == t) {
                        pair = Pair.of(t, pieces[1]);
                        break;
                    }
                }
            } catch (IllegalArgumentException e) {
                // will remain null
            }
        }
        return pair;
    }

    private List<PaperCard> getCardsForFilter(Iterable<PaperCard> cardList, Type type, String param) {
        List<PaperCard> cards = new ArrayList<>();

        // this is case ABILITY, but other types can also use this when the implicit parsing would miss
        String[] params = param.split("\\|");
        for (String ability : params) {
            getMatchingItems(cardList, CardRulesPredicates.deckHas(type, ability), PaperCard::getRules).forEach(cards::add);
        }
        // bonus if a DeckHas can satisfy the type with multiple ones
        if (params.length > 1) {
            getMatchingItems(cardList, CardRulesPredicates.deckHasExactly(type, params), PaperCard::getRules).forEach(cards::add);
        }

        for (String p : params) {
            switch (type) {
            case COLOR:
                ColorSet cc = ColorSet.fromNames(p);
                if (cc.isColorless()) {
<<<<<<< HEAD
                    getMatchingItems(cardList, CardRulesPredicates.IS_COLORLESS, PaperCard::getRules).forEach(cards::add);
=======
                    // ignoring Devoid here since having the colored mana symbol might be enough
                    Iterables.addAll(cards, getMatchingItems(cardList, CardRulesPredicates.Presets.IS_COLORLESS, PaperCard::getRules));
>>>>>>> ee43570a
                } else {
                    getMatchingItems(cardList, CardRulesPredicates.isColor(cc.getColor()), PaperCard::getRules).forEach(cards::add);
                }
                break;
            case KEYWORD:
                getMatchingItems(cardList, CardRulesPredicates.hasKeyword(p), PaperCard::getRules).forEach(cards::add);
                break;
            case NAME:
                getMatchingItems(cardList, CardRulesPredicates.name(StringOp.EQUALS, p), PaperCard::getRules).forEach(cards::add);
                break;
            case TYPE:
<<<<<<< HEAD
                getMatchingItems(cardList, CardRulesPredicates.joinedType(StringOp.CONTAINS_IC, p), PaperCard::getRules).forEach(cards::add);
=======
                Predicate<CardRules> typePred = CardRulesPredicates.joinedType(StringOp.CONTAINS_IC, p);
                if (CardType.isACreatureType(p)) {
                    typePred = Predicates.or(CardRulesPredicates.hasKeyword("Changeling"), typePred);
                }
                Iterables.addAll(cards, getMatchingItems(cardList, typePred, PaperCard::getRules));
>>>>>>> ee43570a
                break;
            case NONE:
            case ABILITY: // already done above
                break;
            }
        }
        return cards;
    }

    private Iterable<PaperCard> getMatchingItems(Iterable<PaperCard> source, Predicate<CardRules> predicate, Function<PaperCard, CardRules> fn) {
        // TODO should token generators be counted differently for their potential?
        // And would there ever be a circumstance where `fn` should be anything but PaperCard::getRules?
        Predicate<CardRules> predicate1 = tokens ? rulesWithTokens(predicate) : predicate;
        return IterableUtil.filter(source, x -> predicate1.test(fn.apply(x)));
    }

    public static Predicate<CardRules> rulesWithTokens(final Predicate<CardRules> predicate) {
        final TokenDb tdb;
        if (StaticData.instance() != null) {
            // not available on some test setups
            tdb = StaticData.instance().getAllTokens();
        } else {
            tdb = null;
        }
        return card -> {
            if (predicate.test(card)) {
                return true;
            }
            for (String tok : card.getTokens()) {
<<<<<<< HEAD
                if (tdb != null && tdb.containsRule(tok) && rulesWithTokens(predicate).test(tdb.getToken(tok).getRules())) {
=======
                // unfortunately this doesn't include keyworded ones yet
                if (tdb != null && tdb.containsRule(tok) && rulesWithTokens(predicate).apply(tdb.getToken(tok).getRules())) {
>>>>>>> ee43570a
                    return true;
                }
            }
            return false;
        };
    }

}<|MERGE_RESOLUTION|>--- conflicted
+++ resolved
@@ -180,12 +180,8 @@
             case COLOR:
                 ColorSet cc = ColorSet.fromNames(p);
                 if (cc.isColorless()) {
-<<<<<<< HEAD
+                    // ignoring Devoid here since having the colored mana symbol might be enough
                     getMatchingItems(cardList, CardRulesPredicates.IS_COLORLESS, PaperCard::getRules).forEach(cards::add);
-=======
-                    // ignoring Devoid here since having the colored mana symbol might be enough
-                    Iterables.addAll(cards, getMatchingItems(cardList, CardRulesPredicates.Presets.IS_COLORLESS, PaperCard::getRules));
->>>>>>> ee43570a
                 } else {
                     getMatchingItems(cardList, CardRulesPredicates.isColor(cc.getColor()), PaperCard::getRules).forEach(cards::add);
                 }
@@ -197,15 +193,11 @@
                 getMatchingItems(cardList, CardRulesPredicates.name(StringOp.EQUALS, p), PaperCard::getRules).forEach(cards::add);
                 break;
             case TYPE:
-<<<<<<< HEAD
-                getMatchingItems(cardList, CardRulesPredicates.joinedType(StringOp.CONTAINS_IC, p), PaperCard::getRules).forEach(cards::add);
-=======
                 Predicate<CardRules> typePred = CardRulesPredicates.joinedType(StringOp.CONTAINS_IC, p);
                 if (CardType.isACreatureType(p)) {
-                    typePred = Predicates.or(CardRulesPredicates.hasKeyword("Changeling"), typePred);
-                }
-                Iterables.addAll(cards, getMatchingItems(cardList, typePred, PaperCard::getRules));
->>>>>>> ee43570a
+                    typePred = typePred.or(CardRulesPredicates.hasKeyword("Changeling"));
+                }
+                getMatchingItems(cardList, typePred, PaperCard::getRules).forEach(cards::add);
                 break;
             case NONE:
             case ABILITY: // already done above
@@ -235,12 +227,8 @@
                 return true;
             }
             for (String tok : card.getTokens()) {
-<<<<<<< HEAD
+                // unfortunately this doesn't include keyworded ones yet
                 if (tdb != null && tdb.containsRule(tok) && rulesWithTokens(predicate).test(tdb.getToken(tok).getRules())) {
-=======
-                // unfortunately this doesn't include keyworded ones yet
-                if (tdb != null && tdb.containsRule(tok) && rulesWithTokens(predicate).apply(tdb.getToken(tok).getRules())) {
->>>>>>> ee43570a
                     return true;
                 }
             }
