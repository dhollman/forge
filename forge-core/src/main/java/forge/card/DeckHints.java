package forge.card;

import com.google.common.collect.Iterables;
import forge.StaticData;
import forge.item.PaperCard;
import forge.token.TokenDb;
import forge.util.IterableUtil;
import forge.util.PredicateString.StringOp;
import forge.util.collect.FCollection;
import org.apache.commons.lang3.tuple.Pair;

import java.util.ArrayList;
import java.util.HashMap;
import java.util.List;
import java.util.Map;
import java.util.function.Function;
import java.util.function.Predicate;

/**
 * DeckHints provides the ability for a Card to "want" another Card or type of
 * Cards in its random deck.
 * 
 */
public class DeckHints {

    /**
     * Enum of types of DeckHints.
     */
    public enum Type {
        /** extra logic */
        MODIFIER,
        /** The Ability */
        ABILITY,
        /** The Color. */
        COLOR,
        /** The Keyword. */
        KEYWORD,
        /** The Name. */
        NAME,
        /** The Type. */
        TYPE,
        /** The None. */
        NONE
    }

    private boolean valid = false;
    private boolean tokens = true;
    private List<Pair<Type, String>> filters = null;

    /**
     * Construct a DeckHints from the SVar string.
     * 
     * @param hints
     *            SVar for DeckHints
     */
    public DeckHints(String hints) {
        String[] pieces = hints.split("\\&");
        if (pieces.length > 0) {
            for (String piece : pieces) {
                Pair<Type, String> pair = parseHint(piece.trim());
                if (pair != null) {
                    if (pair.getKey() == Type.MODIFIER) {
                        if (pair.getRight().contains("NoToken")) {
                            tokens = false;
                        }
                        continue;
                    }
                    if (filters == null) {
                        filters = new ArrayList<>();
                    }
                    filters.add(pair);
                    valid = true;
                }
            }
        }
    }

    public boolean isValid() {
        return valid;
    }

    public boolean contains(Type type, String hint) {
        if (filters == null) {
            return false;
        }
        for (Pair<Type, String> filter : filters) {
            if (filter.getLeft() == type && filter.getRight().contains(hint)) {
                return true;
            }
        }
        return false;
    }
    public boolean is(Type type, String hints[]) {
        if (filters == null) {
            return false;
        }
        int num = 0;
        for (String hint : hints) {
            for (Pair<Type, String> filter : filters) {
                if (filter.getLeft() == type && filter.getRight().equals(hint)) {
                    num++;
                    if (num == hints.length) {
                        return true;
                    }
                }
            }
        }
        return false;
    }

    /**
     * Returns a Map of Cards by Type from the given Iterable<PaperCard> that match this
     * DeckHints. I.e., other cards that this Card needs in its deck.
     *
     * @param cardList
     *            list of cards to be filtered
     * @return Map of Cards that match this DeckHints by Type.
     */
    public Map<Type, Iterable<PaperCard>> filterByType(Iterable<PaperCard> cardList) {
        Map<Type, Iterable<PaperCard>> ret = new HashMap<>();
        for (Pair<Type, String> pair : filters) {
            Type type = pair.getLeft();
            String param = pair.getRight();
            List<PaperCard> cards = getCardsForFilter(cardList, type, param);
            // if a type is used more than once intersect respective matches
            if (ret.containsKey(type)) {
                cards.retainAll(new FCollection<>(ret.get(type)));
            }
            ret.put(type, cards);
        }
        return ret;
    }

    /**
     * Returns a list of Cards from the given List<PaperCard> that match this
     * DeckHints. I.e., other cards that this Card needs in its deck.
     *
     * @param cardList
     *            list of cards to be filtered
     * @return List<PaperCard> of Cards that match this DeckHints.
     */
    public Iterable<PaperCard> filter(Iterable<PaperCard> cardList) {
        return Iterables.concat(filterByType(cardList).values());
    }

    private Pair<Type, String> parseHint(String hint) {
        Pair<Type, String> pair = null;
        String[] pieces = hint.split("\\$");
        if (pieces.length == 2) {
            try {
                Type typeValue = Type.valueOf(pieces[0].toUpperCase());
                for (Type t : Type.values()) {
                    if (typeValue == t) {
                        pair = Pair.of(t, pieces[1]);
                        break;
                    }
                }
            } catch (IllegalArgumentException e) {
                // will remain null
            }
        }
        return pair;
    }

    private List<PaperCard> getCardsForFilter(Iterable<PaperCard> cardList, Type type, String param) {
        List<PaperCard> cards = new ArrayList<>();

        // this is case ABILITY, but other types can also use this when the implicit parsing would miss
        String[] params = param.split("\\|");
        for (String ability : params) {
            getMatchingItems(cardList, CardRulesPredicates.deckHas(type, ability), PaperCard::getRules).forEach(cards::add);
        }
        // bonus if a DeckHas can satisfy the type with multiple ones
        if (params.length > 1) {
            getMatchingItems(cardList, CardRulesPredicates.deckHasExactly(type, params), PaperCard::getRules).forEach(cards::add);
        }

        for (String p : params) {
            switch (type) {
            case COLOR:
                ColorSet cc = ColorSet.fromNames(p);
                if (cc.isColorless()) {
                    getMatchingItems(cardList, CardRulesPredicates.IS_COLORLESS, PaperCard::getRules).forEach(cards::add);
                } else {
                    getMatchingItems(cardList, CardRulesPredicates.isColor(cc.getColor()), PaperCard::getRules).forEach(cards::add);
                }
                break;
            case KEYWORD:
                getMatchingItems(cardList, CardRulesPredicates.hasKeyword(p), PaperCard::getRules).forEach(cards::add);
                break;
            case NAME:
                getMatchingItems(cardList, CardRulesPredicates.name(StringOp.EQUALS, p), PaperCard::getRules).forEach(cards::add);
                break;
            case TYPE:
                getMatchingItems(cardList, CardRulesPredicates.joinedType(StringOp.CONTAINS_IC, p), PaperCard::getRules).forEach(cards::add);
                break;
            case NONE:
            case ABILITY: // already done above
                break;
            }
        }
        return cards;
    }

    private Iterable<PaperCard> getMatchingItems(Iterable<PaperCard> source, Predicate<CardRules> predicate, Function<PaperCard, CardRules> fn) {
        // TODO should token generators be counted differently for their potential?
        // And would there ever be a circumstance where `fn` should be anything but PaperCard::getRules?
        Predicate<CardRules> predicate1 = tokens ? rulesWithTokens(predicate) : predicate;
        return IterableUtil.filter(source, x -> predicate1.test(fn.apply(x)));
    }

    public static Predicate<CardRules> rulesWithTokens(final Predicate<CardRules> predicate) {
        final TokenDb tdb;
        if (StaticData.instance() != null) {
            // not available on some test setups
            tdb = StaticData.instance().getAllTokens();
        } else {
            tdb = null;
        }
        return card -> {
            if (predicate.test(card)) {
                return true;
            }
            for (String tok : card.getTokens()) {
<<<<<<< HEAD
                if (tdb != null && tdb.containsRule(tok) && predicate.test(tdb.getToken(tok).getRules())) {
=======
                if (tdb != null && tdb.containsRule(tok) && rulesWithTokens(predicate).apply(tdb.getToken(tok).getRules())) {
>>>>>>> 0475f4ba
                    return true;
                }
            }
            return false;
        };
    }

}<|MERGE_RESOLUTION|>--- conflicted
+++ resolved
@@ -222,11 +222,7 @@
                 return true;
             }
             for (String tok : card.getTokens()) {
-<<<<<<< HEAD
-                if (tdb != null && tdb.containsRule(tok) && predicate.test(tdb.getToken(tok).getRules())) {
-=======
-                if (tdb != null && tdb.containsRule(tok) && rulesWithTokens(predicate).apply(tdb.getToken(tok).getRules())) {
->>>>>>> 0475f4ba
+                if (tdb != null && tdb.containsRule(tok) && rulesWithTokens(predicate).test(tdb.getToken(tok).getRules())) {
                     return true;
                 }
             }
