package forge.card;

import forge.card.CardDb.CardArtPreference;
import forge.item.PaperCard;

import java.util.Collection;
import java.util.Date;
<<<<<<< HEAD
import java.util.function.Predicate;
import java.util.stream.Stream;
=======
import java.util.List;
import java.util.Set;
>>>>>>> 9fc971c2

public interface ICardDatabase extends Iterable<PaperCard> {
    /**
     * Magic Cards Database.
     * --------------------
     * This interface defines the general API for Database Access and Cards' Lookup.
     *
     * Methods for single Card's lookup currently support three alternative strategies:
     * 1. [getCard]: Card search based on a single card's attributes
     *               (i.e. name, edition, art, collectorNumber)
     *
     * 2. [getCardFromSet]: Card Lookup from a single Expansion set.
     *                     Particularly useful in Deck Editors when a specific Set is specified.
     *
     * 3. [getCardFromEditions]: Card search considering a predefined `SetPreference` policy and/or a specified Date
     *                           when no expansion is specified for a card.
     *                           This method is particularly useful for Re-prints whenever no specific
     *                           Expansion is specified (e.g. in Deck Import) and a decision should be made
     *                           on which card to pick. This methods allows to adopt a SetPreference selection
     *                           policy to make this decision.
     *
     * The API also includes methods to fetch Collection of Card (i.e. PaperCard instances):
     * - all cards (no filter)
     * - all unique cards (by name)
     * - all prints of a single card
     * - all cards from a single Expansion Set
     * - all cards compliant with a filter condition (i.e. Predicate)
     *
     * Finally, various utility methods are supported:
     * - Get the foil version of a Card (if Any)
     * - Get the Order Number of a Card in an Expansion Set
     * - Get the number of Print/Arts for a card in a Set (useful for those exp. having multiple arts)
     * */

    /* SINGLE CARD RETRIEVAL METHODS
    *  ============================= */
    // 1. Card Lookup by attributes
    PaperCard getCard(String cardName);
    PaperCard getCard(String cardName, String edition);
    PaperCard getCard(String cardName, String edition, int artIndex);
    // [NEW Methods] Including the card CollectorNumber as criterion for DB lookup
    PaperCard getCard(String cardName, String edition, String collectorNumber);
    PaperCard getCard(String cardName, String edition, int artIndex, String collectorNumber);
    PaperCard getCard(String cardName, String edition, int artIndex, Set<String> colorID);

    // 2. Card Lookup from a single Expansion Set
    PaperCard getCardFromSet(String cardName, CardEdition edition, boolean isFoil);  // NOT yet used, included for API symmetry
    PaperCard getCardFromSet(String cardName, CardEdition edition, String collectorNumber, boolean isFoil);
    PaperCard getCardFromSet(String cardName, CardEdition edition, int artIndex, boolean isFoil);
    PaperCard getCardFromSet(String cardName, CardEdition edition, int artIndex, String collectorNumber, boolean isFoil);
    PaperCard getCardFromSet(String cardName, CardEdition edition, int artIndex, String collectorNumber, boolean isFoil, Set<String> colorID);

    // 3. Card lookup based on CardArtPreference Selection Policy
    PaperCard getCardFromEditions(String cardName, CardArtPreference artPreference);
    PaperCard getCardFromEditions(String cardName, CardArtPreference artPreference, Predicate<PaperCard> filter);
    PaperCard getCardFromEditions(String cardName, CardArtPreference artPreference, int artIndex);
    PaperCard getCardFromEditions(String cardName, CardArtPreference artPreference, int artIndex, Predicate<PaperCard> filter);
    PaperCard getCardFromEditions(String cardName, CardArtPreference artPreference, int artIndex, Set<String> colorID);

    // 4. Specialised Card Lookup on CardArtPreference Selection and Release Date
    PaperCard getCardFromEditionsReleasedBefore(String cardName, CardArtPreference artPreference, Date releaseDate);
    PaperCard getCardFromEditionsReleasedBefore(String cardName, CardArtPreference artPreference, Date releaseDate, Predicate<PaperCard> filter);
    PaperCard getCardFromEditionsReleasedBefore(String cardName, CardArtPreference artPreference, int artIndex, Date releaseDate);
    PaperCard getCardFromEditionsReleasedBefore(String cardName, CardArtPreference artPreference, int artIndex, Date releaseDate, Predicate<PaperCard> filter);

    PaperCard getCardFromEditionsReleasedAfter(String cardName, CardArtPreference artPreference, Date releaseDate);
    PaperCard getCardFromEditionsReleasedAfter(String cardName, CardArtPreference artPreference, Date releaseDate, Predicate<PaperCard> filter);
    PaperCard getCardFromEditionsReleasedAfter(String cardName, CardArtPreference artPreference, int artIndex, Date releaseDate);
    PaperCard getCardFromEditionsReleasedAfter(String cardName, CardArtPreference artPreference, int artIndex, Date releaseDate, Predicate<PaperCard> filter);



    /* CARDS COLLECTION RETRIEVAL METHODS
     * ================================== */
    Collection<PaperCard> getAllCards();
    Collection<PaperCard> getAllCards(String cardName);
    Collection<PaperCard> getAllCards(Predicate<PaperCard> predicate);
    Collection<PaperCard> getAllCards(String cardName,Predicate<PaperCard> predicate);
    Collection<PaperCard> getAllCards(CardEdition edition);
    Collection<PaperCard> getUniqueCards();

    Stream<PaperCard> streamAllCards();
    Stream<PaperCard> streamUniqueCards();

    /* UTILITY METHODS
     * =============== */
    int getMaxArtIndex(String cardName);
    int getArtCount(String cardName, String edition);
    // Utility Predicates
    Predicate<? super PaperCard> wasPrintedInSets(Collection<String> allowedSetCodes);
    Predicate<? super PaperCard> isLegal(Collection<String> allowedSetCodes);
    Predicate<? super PaperCard> wasPrintedAtRarity(CardRarity rarity);
}<|MERGE_RESOLUTION|>--- conflicted
+++ resolved
@@ -5,13 +5,9 @@
 
 import java.util.Collection;
 import java.util.Date;
-<<<<<<< HEAD
 import java.util.function.Predicate;
 import java.util.stream.Stream;
-=======
-import java.util.List;
 import java.util.Set;
->>>>>>> 9fc971c2
 
 public interface ICardDatabase extends Iterable<PaperCard> {
     /**
