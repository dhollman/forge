--- conflicted
+++ resolved
@@ -47,12 +47,9 @@
 
     private MulliganDefs.MulliganRule mulliganRule = MulliganDefs.getDefaultRule();
 
-<<<<<<< HEAD
-=======
     private String prefferedArt;
     private boolean enableCustomCardsInDecks = false;  // default
 
->>>>>>> 4598c675
     // Loaded lazily:
     private IStorage<SealedProduct.Template> boosters;
     private IStorage<SealedProduct.Template> specialBoosters;
@@ -63,31 +60,18 @@
 
     private static StaticData lastInstance = null;
 
-<<<<<<< HEAD
     public StaticData(CardStorageReader cardReader, CardStorageReader customCardReader, String editionFolder, String customEditionsFolder, String blockDataFolder, String preferredCardArt, boolean enableUnknownCards, boolean loadNonLegalCards) {
-        this(cardReader, null, customCardReader, editionFolder, customEditionsFolder, blockDataFolder, preferredCardArt, enableUnknownCards, loadNonLegalCards);
-    }
-
-    public StaticData(CardStorageReader cardReader, CardStorageReader tokenReader, CardStorageReader customCardReader, String editionFolder, String customEditionsFolder, String blockDataFolder, String preferredCardArt, boolean enableUnknownCards, boolean loadNonLegalCards) {
-=======
-    public StaticData(CardStorageReader cardReader, CardStorageReader customCardReader, String editionFolder, String customEditionsFolder, String blockDataFolder, String prefferedArt, boolean enableUnknownCards, boolean loadNonLegalCards) {
-        this(cardReader, null, customCardReader, editionFolder, customEditionsFolder, blockDataFolder, prefferedArt, enableUnknownCards, loadNonLegalCards, false);
-    }
-
-    public StaticData(CardStorageReader cardReader, CardStorageReader tokenReader, CardStorageReader customCardReader, String editionFolder, String customEditionsFolder, String blockDataFolder, String prefferedArt, boolean enableUnknownCards, boolean loadNonLegalCards, boolean enableCustomCardsInDecks) {
->>>>>>> 4598c675
+        this(cardReader, null, customCardReader, editionFolder, customEditionsFolder, blockDataFolder, preferredCardArt, enableUnknownCards, loadNonLegalCards, false);
+    }
+
+    public StaticData(CardStorageReader cardReader, CardStorageReader tokenReader, CardStorageReader customCardReader, String editionFolder, String customEditionsFolder, String blockDataFolder, String preferredCardArt, boolean enableUnknownCards, boolean loadNonLegalCards, boolean enableCustomCardsInDecks) {
         this.cardReader = cardReader;
         this.tokenReader = tokenReader;
         this.editions = new CardEdition.Collection(new CardEdition.Reader(new File(editionFolder)));
         this.blockDataFolder = blockDataFolder;
         this.customCardReader = customCardReader;
-<<<<<<< HEAD
-        this.customEditions = new CardEdition.Collection(new CardEdition.Reader(new File(customEditionsFolder)));
-=======
         this.customEditions = new CardEdition.Collection(new CardEdition.Reader(new File(customEditionsFolder), true));
-        this.prefferedArt = prefferedArt;
         this.enableCustomCardsInDecks = enableCustomCardsInDecks;
->>>>>>> 4598c675
         lastInstance = this;
         List<String> funnyCards = new ArrayList<>();
         List<String> filtered = new ArrayList<>();
@@ -316,17 +300,14 @@
 
     public TokenDb getAllTokens() { return allTokens; }
 
-<<<<<<< HEAD
     public String[] getCardArtAvailablePreferences() {
         return CardDb.CardArtPreference.getPreferences();
     }
 
-
-=======
     public boolean isEnableCustomCardsInDecks() {
         return this.enableCustomCardsInDecks;
     }
->>>>>>> 4598c675
+
 
     public void setStandardPredicate(Predicate<PaperCard> standardPredicate) { this.standardPredicate = standardPredicate; }
 
