--- conflicted
+++ resolved
@@ -1,17 +1,11 @@
 package forge;
 
-<<<<<<< HEAD
 import com.google.common.base.Predicate;
 import forge.card.CardDb;
-=======
-import java.io.File;
-import java.util.*;
-
-import com.google.common.base.Predicate;
-
-import forge.card.*;
->>>>>>> 49a85dbe
 import forge.card.CardDb.CardRequest;
+import forge.card.CardEdition;
+import forge.card.CardRules;
+import forge.card.PrintSheet;
 import forge.item.BoosterBox;
 import forge.item.FatPack;
 import forge.item.PaperCard;
@@ -73,12 +67,7 @@
         this.editions = new CardEdition.Collection(new CardEdition.Reader(new File(editionFolder)));
         this.blockDataFolder = blockDataFolder;
         this.customCardReader = customCardReader;
-<<<<<<< HEAD
         this.customEditions = new CardEdition.Collection(new CardEdition.Reader(new File(customEditionsFolder)));
-=======
-        this.customEditions = new CardEdition.Collection(new CardEdition.Reader(new File(customEditionsFolder), true));
-        this.prefferedArt = prefferedArt;
->>>>>>> 49a85dbe
         lastInstance = this;
         List<String> funnyCards = new ArrayList<>();
         List<String> filtered = new ArrayList<>();
@@ -311,7 +300,7 @@
         return CardDb.CardArtPreference.getPreferences();
     }
 
-    
+
 
     public void setStandardPredicate(Predicate<PaperCard> standardPredicate) { this.standardPredicate = standardPredicate; }
 
