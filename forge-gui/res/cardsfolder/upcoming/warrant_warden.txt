Name:Warrant
ManaCost:W/U W/U
AlternateMode: Split
Types:Instant
A:SP$ ChangeZone | Cost$ WU WU | ValidTgts$ Creature.attacking,Creature.blocking | TgtPrompt$ Select target attacking or blocking creature. | Origin$ Battlefield | Destination$ Library | LibraryPosition$ 0 | SpellDescription$ Put target attacking or blocking creature on top of its owner's library.
Oracle:Put target attacking or blocking creature on top of its owner's library.

ALTERNATE

Name:Warden
ManaCost:3 W U
Types:Sorcery
<<<<<<< HEAD
A:SP$ Token | Cost$ 3 W U | TokenAmount$ 1 | TokenOwner$ You | TokenScript$ wu_4_4_sphinx_flying_vigilance | SpellDescription$ Create a 4/4 white and blue Sphinx creature token with flying and vigilance.
DeckHas:Ability$Token
=======
A:SP$ Token | Cost$ 3 W U | TokenAmount$ 1 | TokenOwner$ You | TokenScript$ wu_4_4_sphinx_flying_vigilance | LegacyImage$ wu 4 4 sphinx flying vigilance rna | SpellDescription$ Create a 4/4 white and blue Sphinx creature token with flying and vigilance.
>>>>>>> b821ec7a
Oracle:Create a 4/4 white and blue Sphinx creature token with flying and vigilance.

<|MERGE_RESOLUTION|>--- conflicted
+++ resolved
@@ -10,11 +10,6 @@
 Name:Warden
 ManaCost:3 W U
 Types:Sorcery
-<<<<<<< HEAD
-A:SP$ Token | Cost$ 3 W U | TokenAmount$ 1 | TokenOwner$ You | TokenScript$ wu_4_4_sphinx_flying_vigilance | SpellDescription$ Create a 4/4 white and blue Sphinx creature token with flying and vigilance.
-DeckHas:Ability$Token
-=======
 A:SP$ Token | Cost$ 3 W U | TokenAmount$ 1 | TokenOwner$ You | TokenScript$ wu_4_4_sphinx_flying_vigilance | LegacyImage$ wu 4 4 sphinx flying vigilance rna | SpellDescription$ Create a 4/4 white and blue Sphinx creature token with flying and vigilance.
->>>>>>> b821ec7a
 Oracle:Create a 4/4 white and blue Sphinx creature token with flying and vigilance.
 
