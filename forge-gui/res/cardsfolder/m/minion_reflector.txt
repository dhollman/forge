Name:Minion Reflector
ManaCost:5
Types:Artifact
<<<<<<< HEAD
T:Mode$ ChangesZone | ValidCard$ Creature.nonToken+YouCtrl | Origin$ Any | Destination$ Battlefield | TriggerZones$ Battlefield | Execute$ TrigCopy | OptionalDecider$ You | TriggerDescription$ Whenever a nontoken creature enters the battlefield under your control, you may pay {2}. If you do, create a token that's a copy of that creature, except it has haste and "At the beginning of the end step, sacrifice this permanent."
SVar:TrigCopy:AB$ CopyPermanent | Cost$ 2 | Defined$ TriggeredCard | Keywords$ Haste | AddSVars$ SneakAttackEOT | AtEOTTrig$ Sacrifice
=======
T:Mode$ ChangesZone | ValidCard$ Creature.nonToken+YouCtrl | Origin$ Any | Destination$ Battlefield | TriggerZones$ Battlefield | Execute$ TrigCopy | OptionalDecider$ You | TriggerDescription$ Whenever a nontoken creature enters the battlefield under your control, you may pay {2}. If you do, create a token that's a copy of that creature. That token has haste and "At the beginning of the end step, sacrifice this permanent."
SVar:TrigCopy:AB$ CopyPermanent | Cost$ 2 | Defined$ TriggeredCard | AddKeywords$ Haste | AtEOTTrig$ Sacrifice
>>>>>>> 3dd54e06
SVar:BuffedBy:Creature
SVar:Picture:http://www.wizards.com/global/images/magic/general/minion_reflector.jpg
Oracle:Whenever a nontoken creature enters the battlefield under your control, you may pay {2}. If you do, create a token that's a copy of that creature, except it has haste and "At the beginning of the end step, sacrifice this permanent."<|MERGE_RESOLUTION|>--- conflicted
+++ resolved
@@ -1,13 +1,8 @@
 Name:Minion Reflector
 ManaCost:5
 Types:Artifact
-<<<<<<< HEAD
 T:Mode$ ChangesZone | ValidCard$ Creature.nonToken+YouCtrl | Origin$ Any | Destination$ Battlefield | TriggerZones$ Battlefield | Execute$ TrigCopy | OptionalDecider$ You | TriggerDescription$ Whenever a nontoken creature enters the battlefield under your control, you may pay {2}. If you do, create a token that's a copy of that creature, except it has haste and "At the beginning of the end step, sacrifice this permanent."
-SVar:TrigCopy:AB$ CopyPermanent | Cost$ 2 | Defined$ TriggeredCard | Keywords$ Haste | AddSVars$ SneakAttackEOT | AtEOTTrig$ Sacrifice
-=======
-T:Mode$ ChangesZone | ValidCard$ Creature.nonToken+YouCtrl | Origin$ Any | Destination$ Battlefield | TriggerZones$ Battlefield | Execute$ TrigCopy | OptionalDecider$ You | TriggerDescription$ Whenever a nontoken creature enters the battlefield under your control, you may pay {2}. If you do, create a token that's a copy of that creature. That token has haste and "At the beginning of the end step, sacrifice this permanent."
 SVar:TrigCopy:AB$ CopyPermanent | Cost$ 2 | Defined$ TriggeredCard | AddKeywords$ Haste | AtEOTTrig$ Sacrifice
->>>>>>> 3dd54e06
 SVar:BuffedBy:Creature
 SVar:Picture:http://www.wizards.com/global/images/magic/general/minion_reflector.jpg
 Oracle:Whenever a nontoken creature enters the battlefield under your control, you may pay {2}. If you do, create a token that's a copy of that creature, except it has haste and "At the beginning of the end step, sacrifice this permanent."