Name:Evil Twin
ManaCost:2 U B
Types:Creature Shapeshifter
PT:0/0
# Make Svars for granting abilities and triggers on clones distinct to avoid SVars getting overwritten when cloning a clone
<<<<<<< HEAD
K:ETBReplacement:Copy:ChooseCreature:Optional
SVar:ChooseCreature:DB$ ChooseCard | Defined$ You | Amount$ 1 | Choices$ Creature.Other | SubAbility$ DBCopy | RememberChosen$ True | AILogic$ AtLeast1 | SpellDescription$ You may have CARDNAME enter the battlefield as a copy of any creature on the battlefield, except it has "{U}{B}, {T}: Destroy target creature with the same name as this creature."
SVar:DBCopy:DB$ Clone | Defined$ Remembered | AddAbilities$ EvilTwin
=======
K:ETBReplacement:Copy:DBCopy:Optional
SVar:DBCopy:DB$ Clone | Choices$ Creature.Other | AddAbilities$ EvilTwin | SpellDescription$ You may have CARDNAME enter the battlefield as a copy of any creature on the battlefield, except it gains "{U}{B}, {T}: Destroy target creature with the same name as this creature."
>>>>>>> 3dd54e06
SVar:EvilTwin:AB$Destroy | Cost$ U B T | ValidTgts$ Creature.sameName | TgtPrompt$ Select target creature with the same name. | SpellDescription$ Destroy target creature with the same name as this creature.
SVar:Picture:http://www.wizards.com/global/images/magic/general/evil_twin.jpg
Oracle:You may have Evil Twin enter the battlefield as a copy of any creature on the battlefield, except it has "{U}{B}, {T}: Destroy target creature with the same name as this creature."<|MERGE_RESOLUTION|>--- conflicted
+++ resolved
@@ -3,14 +3,8 @@
 Types:Creature Shapeshifter
 PT:0/0
 # Make Svars for granting abilities and triggers on clones distinct to avoid SVars getting overwritten when cloning a clone
-<<<<<<< HEAD
-K:ETBReplacement:Copy:ChooseCreature:Optional
-SVar:ChooseCreature:DB$ ChooseCard | Defined$ You | Amount$ 1 | Choices$ Creature.Other | SubAbility$ DBCopy | RememberChosen$ True | AILogic$ AtLeast1 | SpellDescription$ You may have CARDNAME enter the battlefield as a copy of any creature on the battlefield, except it has "{U}{B}, {T}: Destroy target creature with the same name as this creature."
-SVar:DBCopy:DB$ Clone | Defined$ Remembered | AddAbilities$ EvilTwin
-=======
 K:ETBReplacement:Copy:DBCopy:Optional
-SVar:DBCopy:DB$ Clone | Choices$ Creature.Other | AddAbilities$ EvilTwin | SpellDescription$ You may have CARDNAME enter the battlefield as a copy of any creature on the battlefield, except it gains "{U}{B}, {T}: Destroy target creature with the same name as this creature."
->>>>>>> 3dd54e06
+SVar:DBCopy:DB$ Clone | Choices$ Creature.Other | AddAbilities$ EvilTwin | SpellDescription$ You may have CARDNAME enter the battlefield as a copy of any creature on the battlefield, except it has "{U}{B}, {T}: Destroy target creature with the same name as this creature."
 SVar:EvilTwin:AB$Destroy | Cost$ U B T | ValidTgts$ Creature.sameName | TgtPrompt$ Select target creature with the same name. | SpellDescription$ Destroy target creature with the same name as this creature.
 SVar:Picture:http://www.wizards.com/global/images/magic/general/evil_twin.jpg
 Oracle:You may have Evil Twin enter the battlefield as a copy of any creature on the battlefield, except it has "{U}{B}, {T}: Destroy target creature with the same name as this creature."