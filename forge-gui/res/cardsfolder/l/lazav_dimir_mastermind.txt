--- conflicted
+++ resolved
@@ -3,16 +3,7 @@
 Types:Legendary Creature Shapeshifter
 PT:3/3
 K:Hexproof
-<<<<<<< HEAD
-T:Mode$ ChangesZone | Origin$ Any | Destination$ Graveyard | ValidCard$ Creature.nonToken+OppOwn | TriggerZones$ Battlefield | Execute$ LazavCopy | OptionalDecider$ You | TriggerDescription$ Whenever a creature card is put into an opponent's graveyard from anywhere, you may have CARDNAME become a copy of that card except it's name is still CARDNAME, it's legendary in addition to it's other types, and it has hexproof and this ability.
-SVar:LazavCopy:DB$ Clone | Defined$ TriggeredCard | KeepName$ True | AddTypes$ Legendary | AddTriggers$ LazavTrig | AddKeywords$ Hexproof | AddSVars$ LazavCopy,LazavTrig
-SVar:LazavTrig:Mode$ ChangesZone | Origin$ Any | Destination$ Graveyard | ValidCard$ Creature.OppOwn | TriggerZones$ Battlefield | Execute$ LazavCopy | OptionalDecider$ You | TriggerDescription$ Whenever a creature card is put into an opponent's graveyard from anywhere, you may have CARDNAME become a copy of that card except it's name is still CARDNAME, it's legendary in addition to it's other types, and it has hexproof and this ability.
-SVar:RemAIDeck:True
-SVar:Picture:http://www.wizards.com/global/images/magic/general/lazav_dimir_mastermind.jpg
-Oracle:Hexproof\nWhenever a creature card is put into an opponent's graveyard from anywhere, you may have Lazav, Dimir Mastermind become a copy of that card except its name is still Lazav, Dimir Mastermind, it's legendary in addition to its other types, and it has hexproof and this ability.
-=======
 T:Mode$ ChangesZone | Origin$ Any | Destination$ Graveyard | ValidCard$ Creature.nonToken+OppOwn | TriggerZones$ Battlefield | Execute$ LazavCopy | OptionalDecider$ You | TriggerDescription$ Whenever a creature card is put into an opponent's graveyard from anywhere, you may have Lazav, Dimir Mastermind become a copy of that card, except its name is Lazav, Dimir Mastermind, it's legendary in addition to its other types, and it has hexproof and this ability.
 SVar:LazavCopy:DB$ Clone | Defined$ TriggeredCard | NewName$ Lazav, Dimir Mastermind | AddTypes$ Legendary | AddKeywords$ Hexproof  | GainThisAbility$ True | Optional$ True | AddSVars$ LazavCopy | AILogic$ IfDefinedCreatureIsBetter
 SVar:Picture:http://www.wizards.com/global/images/magic/general/lazav_dimir_mastermind.jpg
-Oracle:Hexproof\nWhenever a creature card is put into an opponent's graveyard from anywhere, you may have Lazav, Dimir Mastermind become a copy of that card, except its name is Lazav, Dimir Mastermind, it's legendary in addition to its other types, and it has hexproof and this ability.
->>>>>>> 3dd54e06
+Oracle:Hexproof\nWhenever a creature card is put into an opponent's graveyard from anywhere, you may have Lazav, Dimir Mastermind become a copy of that card, except its name is Lazav, Dimir Mastermind, it's legendary in addition to its other types, and it has hexproof and this ability.