--- conflicted
+++ resolved
@@ -3,15 +3,8 @@
 Types:Creature Shapeshifter
 PT:0/2
 # Make Svars for granting abilities and triggers on clones distinct to avoid SVars getting overwritten when cloning a clone
-<<<<<<< HEAD
 A:AB$ ChangeZone | Cost$ 1 U B | Origin$ Graveyard | Destination$ Exile | ValidTgts$ Creature | RememberTargets$ True | ForgetOtherTargets$ True | SubAbility$ DDCopy | SpellDescription$ Exile target creature card from a graveyard. CARDNAME becomes a copy of that card, except it has this ability.
-SVar:DDCopy:DB$ Clone | Defined$ Remembered | AddAbilities$ DDAbility | AddSVars$ DDAbility,DDCopy
-SVar:DDAbility:AB$ ChangeZone | Cost$ 1 U B | Origin$ Graveyard | Destination$ Exile | ValidTgts$ Creature | RememberTargets$ True | ForgetOtherTargets$ True | SubAbility$ DDCopy | SpellDescription$ Exile target creature card from a graveyard. CARDNAME becomes a copy of that card, except it has this ability.
-SVar:RemAIDeck:True
-=======
-A:AB$ ChangeZone | Cost$ 1 U B | Origin$ Graveyard | Destination$ Exile | ValidTgts$ Creature | RememberTargets$ True | ForgetOtherTargets$ True | SubAbility$ DDCopy | SpellDescription$ Exile target creature card from a graveyard. CARDNAME becomes a copy of that card and gains this ability.
 SVar:DDCopy:DB$ Clone | Defined$ Remembered | GainThisAbility$ True
 AI:RemoveDeck:All
->>>>>>> 3dd54e06
 SVar:Picture:http://www.wizards.com/global/images/magic/general/dimir_doppelganger.jpg
 Oracle:{1}{U}{B}: Exile target creature card from a graveyard. Dimir Doppelganger becomes a copy of that card, except it has this ability.