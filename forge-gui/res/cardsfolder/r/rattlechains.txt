Name:Rattlechains
ManaCost:1 U
Types:Creature Spirit
PT:2/1
K:Flash
K:Flying
T:Mode$ ChangesZone | Origin$ Any | Destination$ Battlefield | ValidCard$ Card.Self | Execute$ TrigPump | TriggerDescription$ When CARDNAME enters the battlefield, target Spirit gains hexproof until end of turn.
SVar:TrigPump:AB$Pump | Cost$ 0 | ValidTgts$ Spirit | TgtPrompt$ Select target Spirit | KW$ Hexproof
<<<<<<< HEAD
S:Mode$ Continuous | EffectZone$ Battlefield | Affected$ Spirit.YouCtrl | AddHiddenKeyword$ Flash | AffectedZone$ Command,Exile,Graveyard,Hand,Library | Description$ You may cast artifact, creature, and enchantment spells as though they had flash. 
DeckHints:Type$Spirit
=======
S:Mode$ Continuous | EffectZone$ Battlefield | Affected$ Spirit.YouCtrl | AddHiddenKeyword$ Flash | AffectedZone$ Command,Exile,Graveyard,Hand,Library | Description$ You may Spirit spells as though they had flash. 
>>>>>>> bc9ac903
SVar:Picture:http://www.wizards.com/global/images/magic/general/rattlechains.jpg
Oracle:Flash\nFlying\nWhen Rattlechains enters the battlefield, target Spirit gains hexproof until end of turn.\nYou may cast Spirit spells as though they had flash.

<|MERGE_RESOLUTION|>--- conflicted
+++ resolved
@@ -1,17 +1,13 @@
-Name:Rattlechains
-ManaCost:1 U
-Types:Creature Spirit
-PT:2/1
-K:Flash
-K:Flying
-T:Mode$ ChangesZone | Origin$ Any | Destination$ Battlefield | ValidCard$ Card.Self | Execute$ TrigPump | TriggerDescription$ When CARDNAME enters the battlefield, target Spirit gains hexproof until end of turn.
-SVar:TrigPump:AB$Pump | Cost$ 0 | ValidTgts$ Spirit | TgtPrompt$ Select target Spirit | KW$ Hexproof
-<<<<<<< HEAD
-S:Mode$ Continuous | EffectZone$ Battlefield | Affected$ Spirit.YouCtrl | AddHiddenKeyword$ Flash | AffectedZone$ Command,Exile,Graveyard,Hand,Library | Description$ You may cast artifact, creature, and enchantment spells as though they had flash. 
-DeckHints:Type$Spirit
-=======
-S:Mode$ Continuous | EffectZone$ Battlefield | Affected$ Spirit.YouCtrl | AddHiddenKeyword$ Flash | AffectedZone$ Command,Exile,Graveyard,Hand,Library | Description$ You may Spirit spells as though they had flash. 
->>>>>>> bc9ac903
-SVar:Picture:http://www.wizards.com/global/images/magic/general/rattlechains.jpg
-Oracle:Flash\nFlying\nWhen Rattlechains enters the battlefield, target Spirit gains hexproof until end of turn.\nYou may cast Spirit spells as though they had flash.
-
+Name:Rattlechains
+ManaCost:1 U
+Types:Creature Spirit
+PT:2/1
+K:Flash
+K:Flying
+T:Mode$ ChangesZone | Origin$ Any | Destination$ Battlefield | ValidCard$ Card.Self | Execute$ TrigPump | TriggerDescription$ When CARDNAME enters the battlefield, target Spirit gains hexproof until end of turn.
+SVar:TrigPump:AB$Pump | Cost$ 0 | ValidTgts$ Spirit | TgtPrompt$ Select target Spirit | KW$ Hexproof
+S:Mode$ Continuous | EffectZone$ Battlefield | Affected$ Spirit.YouCtrl | AddHiddenKeyword$ Flash | AffectedZone$ Command,Exile,Graveyard,Hand,Library | Description$ You may Spirit spells as though they had flash. 
+DeckHints:Type$Spirit
+SVar:Picture:http://www.wizards.com/global/images/magic/general/rattlechains.jpg
+Oracle:Flash\nFlying\nWhen Rattlechains enters the battlefield, target Spirit gains hexproof until end of turn.\nYou may cast Spirit spells as though they had flash.
+