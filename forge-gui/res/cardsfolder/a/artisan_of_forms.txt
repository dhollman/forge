Name:Artisan of Forms
ManaCost:1 U
Types:Creature Human Wizard
PT:1/1
<<<<<<< HEAD
T:Mode$ SpellCast | ValidActivatingPlayer$ You | TargetsValid$ Card.Self | TriggerZones$ Battlefield | Execute$ TrigArtisanCopy | TriggerDescription$ Heroic — Whenever you cast a spell that targets CARDNAME, you may have CARDNAME become a copy of target creature, except it has this ability.
SVar:TrigArtisanCopy:DB$ Clone | ValidTgts$ Creature | TgtPrompt$ Select target creature to copy | Optional$ True | AddTriggers$ ArtisanHeroicTrig | AddSVars$ TrigArtisanCopy,ArtisanHeroicTrig
SVar:ArtisanHeroicTrig:Mode$ SpellCast | ValidActivatingPlayer$ You | TargetsValid$ Card.Self | TriggerZones$ Battlefield | Execute$ TrigArtisanCopy | TriggerDescription$ Heroic — Whenever you cast a spell that targets CARDNAME, you may have CARDNAME become a copy of target creature and gain this ability.
SVar:RemAIDeck:True
=======
T:Mode$ SpellCast | ValidActivatingPlayer$ You | TargetsValid$ Card.Self | TriggerZones$ Battlefield | Execute$ TrigArtisanCopy | TriggerDescription$ Heroic — Whenever you cast a spell that targets CARDNAME, you may have CARDNAME become a copy of target creature and gain this ability.
SVar:TrigArtisanCopy:DB$ Clone | ValidTgts$ Creature | TgtPrompt$ Select target creature to copy | Optional$ True | GainThisAbility$ True | AddSVars$ TrigArtisanCopy | AILogic$ CloneBestCreature
>>>>>>> 3dd54e06
SVar:Picture:http://www.wizards.com/global/images/magic/general/artisan_of_forms.jpg
Oracle:Heroic — Whenever you cast a spell that targets Artisan of Forms, you may have Artisan of Forms become a copy of target creature, except it has this ability.<|MERGE_RESOLUTION|>--- conflicted
+++ resolved
@@ -2,14 +2,7 @@
 ManaCost:1 U
 Types:Creature Human Wizard
 PT:1/1
-<<<<<<< HEAD
 T:Mode$ SpellCast | ValidActivatingPlayer$ You | TargetsValid$ Card.Self | TriggerZones$ Battlefield | Execute$ TrigArtisanCopy | TriggerDescription$ Heroic — Whenever you cast a spell that targets CARDNAME, you may have CARDNAME become a copy of target creature, except it has this ability.
-SVar:TrigArtisanCopy:DB$ Clone | ValidTgts$ Creature | TgtPrompt$ Select target creature to copy | Optional$ True | AddTriggers$ ArtisanHeroicTrig | AddSVars$ TrigArtisanCopy,ArtisanHeroicTrig
-SVar:ArtisanHeroicTrig:Mode$ SpellCast | ValidActivatingPlayer$ You | TargetsValid$ Card.Self | TriggerZones$ Battlefield | Execute$ TrigArtisanCopy | TriggerDescription$ Heroic — Whenever you cast a spell that targets CARDNAME, you may have CARDNAME become a copy of target creature and gain this ability.
-SVar:RemAIDeck:True
-=======
-T:Mode$ SpellCast | ValidActivatingPlayer$ You | TargetsValid$ Card.Self | TriggerZones$ Battlefield | Execute$ TrigArtisanCopy | TriggerDescription$ Heroic — Whenever you cast a spell that targets CARDNAME, you may have CARDNAME become a copy of target creature and gain this ability.
 SVar:TrigArtisanCopy:DB$ Clone | ValidTgts$ Creature | TgtPrompt$ Select target creature to copy | Optional$ True | GainThisAbility$ True | AddSVars$ TrigArtisanCopy | AILogic$ CloneBestCreature
->>>>>>> 3dd54e06
 SVar:Picture:http://www.wizards.com/global/images/magic/general/artisan_of_forms.jpg
 Oracle:Heroic — Whenever you cast a spell that targets Artisan of Forms, you may have Artisan of Forms become a copy of target creature, except it has this ability.