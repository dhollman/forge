Name:Cemetery Puca
ManaCost:1 UB UB
Types:Creature Shapeshifter
PT:1/2
# Make Svars for granting abilities and triggers on clones distinct to avoid SVars getting overwritten when cloning a clone
<<<<<<< HEAD
T:Mode$ ChangesZone | Origin$ Battlefield | Destination$ Graveyard | ValidCard$ Creature | TriggerZones$ Battlefield | Execute$ CemeteryPucaCopy | TriggerDescription$ Whenever a creature dies, you may pay {1}. If you do, CARDNAME becomes a copy of that creature, except it has this ability.
SVar:CemeteryPucaCopy:AB$ Clone | Cost$ 1 | Defined$ TriggeredCardLKICopy | AddTriggers$ CemeteryPucaDiesTrig | AddSVars$ CemeteryPucaCopy,CemeteryPucaDiesTrig
SVar:CemeteryPucaDiesTrig:Mode$ ChangesZone | Origin$ Battlefield | Destination$ Graveyard | ValidCard$ Creature | TriggerZones$ Battlefield | Execute$ CemeteryPucaCopy | TriggerDescription$ Whenever a creature dies, you may pay {1}. If you do, CARDNAME becomes a copy of that creature, except it has this ability.
SVar:RemAIDeck:True
=======
T:Mode$ ChangesZone | Origin$ Battlefield | Destination$ Graveyard | ValidCard$ Creature | TriggerZones$ Battlefield | Execute$ CemeteryPucaCopy | TriggerDescription$ Whenever a creature dies, you may pay {1}. If you do, CARDNAME becomes a copy of that creature and gains this ability.
SVar:CemeteryPucaCopy:AB$ Clone | Cost$ 1 | Defined$ TriggeredCardLKICopy | GainThisAbility$ True
AI:RemoveDeck:All
>>>>>>> 3dd54e06
SVar:Picture:http://www.wizards.com/global/images/magic/general/cemetery_puca.jpg
Oracle:Whenever a creature dies, you may pay {1}. If you do, Cemetery Puca becomes a copy of that creature, except it has this ability.<|MERGE_RESOLUTION|>--- conflicted
+++ resolved
@@ -3,15 +3,8 @@
 Types:Creature Shapeshifter
 PT:1/2
 # Make Svars for granting abilities and triggers on clones distinct to avoid SVars getting overwritten when cloning a clone
-<<<<<<< HEAD
 T:Mode$ ChangesZone | Origin$ Battlefield | Destination$ Graveyard | ValidCard$ Creature | TriggerZones$ Battlefield | Execute$ CemeteryPucaCopy | TriggerDescription$ Whenever a creature dies, you may pay {1}. If you do, CARDNAME becomes a copy of that creature, except it has this ability.
-SVar:CemeteryPucaCopy:AB$ Clone | Cost$ 1 | Defined$ TriggeredCardLKICopy | AddTriggers$ CemeteryPucaDiesTrig | AddSVars$ CemeteryPucaCopy,CemeteryPucaDiesTrig
-SVar:CemeteryPucaDiesTrig:Mode$ ChangesZone | Origin$ Battlefield | Destination$ Graveyard | ValidCard$ Creature | TriggerZones$ Battlefield | Execute$ CemeteryPucaCopy | TriggerDescription$ Whenever a creature dies, you may pay {1}. If you do, CARDNAME becomes a copy of that creature, except it has this ability.
-SVar:RemAIDeck:True
-=======
-T:Mode$ ChangesZone | Origin$ Battlefield | Destination$ Graveyard | ValidCard$ Creature | TriggerZones$ Battlefield | Execute$ CemeteryPucaCopy | TriggerDescription$ Whenever a creature dies, you may pay {1}. If you do, CARDNAME becomes a copy of that creature and gains this ability.
 SVar:CemeteryPucaCopy:AB$ Clone | Cost$ 1 | Defined$ TriggeredCardLKICopy | GainThisAbility$ True
 AI:RemoveDeck:All
->>>>>>> 3dd54e06
 SVar:Picture:http://www.wizards.com/global/images/magic/general/cemetery_puca.jpg
 Oracle:Whenever a creature dies, you may pay {1}. If you do, Cemetery Puca becomes a copy of that creature, except it has this ability.