Name:Capital Punishment
ManaCost:4 B B
Types:Sorcery
<<<<<<< HEAD
A:SP$ Vote | Defined$ Player | StoreVoteNum$ True | VoteType$ Death,Taxes | SubAbility$ DBVoteDeath | AiLogic$ DeathOrTaxes | StackDescription$ SpellDescription | SpellDescription$ Council's dilemma — Starting with you, each player votes for death or taxes.
SVar:DBVoteDeath:DB$ Sacrifice | Defined$ Opponent | SacValid$ Creature | SacMessage$ Creature | Amount$ VoteNumDeath | SubAbility$ DBVoteTaxes | StackDescription$ SpellDescription | SpellDescription$ Each opponent sacrifices a creature for each death vote and discards a card for each taxes vote.
SVar:DBVoteTaxes:DB$ Discard | Defined$ Opponent | NumCards$ VoteNumTaxes | Mode$ TgtChoose | StackDescription$ None
=======
A:SP$ Vote | Cost$ 4 B B | Defined$ Player | StoreVoteNum$ True | VoteType$ Death,Taxes | SubAbility$ DBVoteDeath | AILogic$ DeathOrTaxes | SpellDescription$ Council's dilemma — Starting with you, each player votes for death or taxes. Each opponent sacrifices a creature for each death vote and discards a card for each taxes vote.
SVar:DBVoteDeath:DB$ Sacrifice | Defined$ Player.Opponent | SacValid$ Creature | SacMessage$ Creature | Amount$ VoteNumDeath | SubAbility$ DBVoteTaxes
SVar:DBVoteTaxes:DB$ Discard | Defined$ Player.Opponent | NumCards$ VoteNumTaxes | Mode$ TgtChoose
>>>>>>> cbc6f7bf
Oracle:Council's dilemma — Starting with you, each player votes for death or taxes. Each opponent sacrifices a creature for each death vote and discards a card for each taxes vote.<|MERGE_RESOLUTION|>--- conflicted
+++ resolved
@@ -1,13 +1,7 @@
 Name:Capital Punishment
 ManaCost:4 B B
 Types:Sorcery
-<<<<<<< HEAD
-A:SP$ Vote | Defined$ Player | StoreVoteNum$ True | VoteType$ Death,Taxes | SubAbility$ DBVoteDeath | AiLogic$ DeathOrTaxes | StackDescription$ SpellDescription | SpellDescription$ Council's dilemma — Starting with you, each player votes for death or taxes.
+A:SP$ Vote | Defined$ Player | StoreVoteNum$ True | VoteType$ Death,Taxes | SubAbility$ DBVoteDeath | AILogic$ DeathOrTaxes | StackDescription$ SpellDescription | SpellDescription$ Council's dilemma — Starting with you, each player votes for death or taxes.
 SVar:DBVoteDeath:DB$ Sacrifice | Defined$ Opponent | SacValid$ Creature | SacMessage$ Creature | Amount$ VoteNumDeath | SubAbility$ DBVoteTaxes | StackDescription$ SpellDescription | SpellDescription$ Each opponent sacrifices a creature for each death vote and discards a card for each taxes vote.
 SVar:DBVoteTaxes:DB$ Discard | Defined$ Opponent | NumCards$ VoteNumTaxes | Mode$ TgtChoose | StackDescription$ None
-=======
-A:SP$ Vote | Cost$ 4 B B | Defined$ Player | StoreVoteNum$ True | VoteType$ Death,Taxes | SubAbility$ DBVoteDeath | AILogic$ DeathOrTaxes | SpellDescription$ Council's dilemma — Starting with you, each player votes for death or taxes. Each opponent sacrifices a creature for each death vote and discards a card for each taxes vote.
-SVar:DBVoteDeath:DB$ Sacrifice | Defined$ Player.Opponent | SacValid$ Creature | SacMessage$ Creature | Amount$ VoteNumDeath | SubAbility$ DBVoteTaxes
-SVar:DBVoteTaxes:DB$ Discard | Defined$ Player.Opponent | NumCards$ VoteNumTaxes | Mode$ TgtChoose
->>>>>>> cbc6f7bf
 Oracle:Council's dilemma — Starting with you, each player votes for death or taxes. Each opponent sacrifices a creature for each death vote and discards a card for each taxes vote.