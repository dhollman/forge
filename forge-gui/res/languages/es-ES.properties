language.name=Spanish (ES)
#SplashScreen.java
splash.loading.examining-cards=Cargando cartas, examinando carpeta
splash.loading.cards-folders=Cargando cartas de carpetas
splash.loading.cards-archive=Cargando cartas del archivo
splash.loading.decks=Cargando Mazos...
splash.loading.processingimagesprites=Procesando imágenes de cartas
#FControl.java
lblOpeningMainWindow=Abriendo ventana principal...
lblCloseScreen=Cerrar Pantalla
txCloseAction1=Forge ahora admite pestañas de navegación que permiten cerrar y cambiar entre diferentes pantallas con facilidad. Como resultado, ya no necesita usar el botón X en la esquina superior derecha para cerrar la pantalla actual y regresar.
txCloseAction2=Seleccione lo que desea que suceda al hacer clic en el botón X en la parte superior derecha. Esta opción se utilizará en el futuro y no volverá a ver este mensaje. Puedes cambiar este comportamiento en cualquier momento en Preferencias.
titCloseAction=Seleccione su Acción al Cerrar
lblAreYouSureYouWishRestartForge=¿Estás seguro de que deseas reiniciar Forge?
lblAreYouSureYouWishExitForge=¿Estás seguro de que deseas salir de Forge?
lblOneOrMoreGamesActive=Una o más partidas están actualmente activos
lblerrLoadingLayoutFile=No se pudo leer el archivo de diseño %s. Se eliminará después de presionar OK.\nEl juego continuará con el diseño predeterminado.
lblLoadingQuest=Cargando datos de Aventura....
#FScreen.java
#translate lblHomeWithSpaces,lblDeckEditorWithSpaces need keep spaces in text
lblHomeWithSpaces=Inicio  
lblDeckEditorWithSpaces=Editor de Mazos   
lblWorkshop=Taller
lblBacktoHome=Volver a Inicio
lblCloseEditor=Cerrar Editor
lblCommanderDeckEditor=Editor Mazos Commander
lblOathbreakerDeckEditor=Editor Mazos Oathbreaker
lblTinyLeadersDeckEditor=Editor Mazos Tiny Leaders
lblBrawlDeckEditor=Editor Mazos Brawl
lblDraftDeckEditor=Editor Mazo Draft
lblSealedDeckEditor=Editor Mazo Sellao
lblTokenViewer=Visor de Tokens
lblCloseViewer=Cerrar Visor
lblQuestDeckEditor=Editor Mazos Aventura
lblQuestTournamentDeckEditor=Editor Mazos Torneos Aventura
lblSpellShop=Tienda de Hechizos
lblLeaveShop=Salir de la Tienda
lblLeaveDraft=Abandonar Draft
lblBazaar=Bazar
lblConcedeGame=Conceder Partida
txerrFailedtodeletelayoutfile=Fallo al borrar el archivo de disposición
lblLeaveBazaar=Leave Bazaar
#VSubmenuPreferences.java
Preferences=Preferencias
btnReset=Restablecer la configuración predeterminada
btnDeleteMatchUI=Restablecer diseño de la pantalla de Juego
btnDeleteEditorUI=Restablecer diseño de la pantalla del Editor
btnDeleteWorkshopUI=Restablecer diseño del Workshop
btnUserProfileUI=Abrir directorio de usuario
btnContentDirectoryUI=Abrir directorio del contenido
btnResetJavaFutureCompatibilityWarnings=Restablecer las advertencias de compatibilidad de Java
btnClearImageCache=Limpiar Caché de Imágenes
btnTokenPreviewer=Previsualizador de Fichas (Token)
btnCopyToClipboard=Copiar al portapapeles
<<<<<<< HEAD
cbpAutoUpdater=Auto updater 
nlAutoUpdater=Select the release channel to use for updating Forge
=======
cbpAutoUpdater=Actualizar Forge
nlAutoUpdater=Selecciona la versión a utilizar para actualizar Forge
>>>>>>> 2b529a07
cbpSelectLanguage=Idioma
nlSelectLanguage=Seleccionar idioma (excepto partida). Todavía un trabajo en progreso) (Es necesario reiniciar Forge)
cbRemoveSmall=Eliminar Pequeñas Criaturas
cbCardBased=Incluye la generación de mazo basado en tarjeta
cbSingletons=Mode Singleton
cbRemoveArtifacts=Quitar artefactos
cbAnte=Jugar con apuesta (Ante)
cbAnteMatchRarity=Igualar rareza en apuesta (Ante)
cbEnableAICheats=Permitir engaños de la IA
cbManaBurn=Quemadura de maná
cbManaLostPrompt=Avisar antes de vaciar el maná en la reserva al pasar la fase
cbDevMode=Modo Desarrollador
cbLoadCardsLazily=Cargar Scripts de Cartas modo perezoso
cbLoadHistoricFormats=Cargar Formatos Históricos
cbWorkshopSyntax=Verificador de sintaxis del Taller
cbEnforceDeckLegality=Conformidad del Mazo
cbSideboardForAI=Banquillo humano para la IA
cbPerformanceMode=Modo de desempeño
cbFilteredHands=Manos filtradas
cbImageFetcher=Descargar automáticamente el arte de la carta si no existe
cbCloneImgSource=Clones usan el arte original de la carta
cbScaleLarger=Imagen de escala más grande
cbRenderBlackCardBorders=Renderizar bordes de cartas negras
cbLargeCardViewers=Usar visores de cartas grandes
cbSmallDeckViewer=Usar el visor de mazos pequeño
cbDisplayFoil=Mostrar Foil (efecto sobreexpuesto)
cbRandomFoil=Foil Aleatorio
cbRandomArtInPools=Aleatorizar Arte de la Carta en los pools que se generen
cbEnableSounds=Activar sonidos
cbEnableMusic=Activar música
cbAltSoundSystem=Utilizar el sistema de sonido alternativo
cbUiForTouchScreen=Mejorar la interfaz de usuario para pantallas táctiles
cbTimedTargOverlay=Habilitar optimización de superposición de capas
cbCompactMainMenu=Usar el menú de la barra lateral principal compacta
cbDetailedPaymentDesc=Descripción del hechizo en el aviso del pago
cbPromptFreeBlocks=Manejar bloqueos en el combate sí no requieren coste
cbPauseWhileMinimized=Pausa mientras minimizado
cbCompactPrompt=Ventana de aviso compacta
cbEscapeEndsTurn=Use la tecla Escape para Fin del Turno
cbPreselectPrevAbOrder=Preseleccionar el último orden de habilidades
cbHideReminderText=Ocultar texto de recordatorio
cbOpenPacksIndiv=Abrir packs individualmente
cbTokensInSeparateRow=Mostrar fichas en una fila separada
cbStackCreatures=Apilar Criaturas
cbFilterLandsByColorId=Filtrar tierras por color en habilidades activadas
cbShowStormCount=Mostrar el contador de tormenta (Storm) en el panel de aviso
cbRemindOnPriority=Alerta visual al recibir la prioridad
cbUseSentry=Enviar automáticamente informes de errores.
cbpGameLogEntryType=Verbosidad del registro del juego
cbpCloseAction=Acción al cerrar
cbpDefaultFontSize=Tamaño de fuente predeterminado
cbpAiProfiles=Personalidad de la IA
cbpStackAdditions=Stack effect notifications
cbpDisplayCurrentCardColors=Mostrar color detallado de la carta
cbpAutoYieldMode=Auto-Ceder
cbpCounterDisplayType=Forma en la que se muestran los contadores
cbpCounterDisplayLocation=Ubicación del contador
cbpGraveyardOrdering=Permitir ordenar cartas puestas en el cementerio
Troubleshooting=Solución de problemas
GeneralConfiguration=Configuración general
lblPlayerName=Nombre Jugador
nlPlayerName=Establece el nombre al que te referirá Forge durante el juego.
nlCompactMainMenu=Habilitar para una barra lateral eficiente en espacio que muestre solo un grupo de menús a la vez (REQUIERE REINICIAR).
nlUseSentry=Cuando está habilitado, envía automáticamente informes de errores a los desarrolladores.
GamePlay=Juego
nlpMulliganRule=Elige versión de reglas de Mulligan
nlpAiProfiles=Elige tu oponente de la IA
nlpStackAdditions=Elige cuándo quieres recibir notificaciones visuales para un efecto añadido a la pila: Nunca, siempre o sólo para los efectos lanzados/activados por un jugador IA o activados por cualquier jugador
nlAnte=Determina si el juego se juega con apuesta o no.
nlAnteMatchRarity=Intenta crear apuesta de la misma rareza para todos los jugadores.
nlEnableAICheats=Permita que la IA haga trampa para obtener ventaja (para personalidades que tienen configuradas trampas al barajar).
nlManaBurn=Jugar con quemadura de maná (reglas previas a Magic 2010).
nlManaLostPrompt=Cuando está habilitado, recibes una advertencia si la prioridad de pase te haría perder maná en tu reserva de maná.
nlEnforceDeckLegality=Aplica la legalidad del mazo correspondiente a cada entorno (tamaño mínimo de mazo, número máximo de cartas, etc.).
nlSideboardForAI=Permite a los usuarios sideboard con el mazo de la IA y el sideboard en formatos de juego construidos.
nlPerformanceMode=Desactiva las comprobaciones de habilidades estáticas adicionales para acelerar el motor del juego. (Advertencia: rompe algunos escenarios ''como si tuviera flash'' cuando se lanzan cartas de propiedad de los oponentes).
nlFilteredHands=Genera dos manos iniciales y mantiene la que tiene el recuento de tierras más cercano al promedio del mazo (Requiere reinicio)
nlCloneImgSource=Cuando se habilite, los clones usarán su arte original en lugar del arte de la carta clonada.
nlPromptFreeBlocks=Cuando esté habilitado, si tuviera que pagar 0 para bloquear, pague automáticamente sin aviso.
nlPauseWhileMinimized=Cuando está habilitado, Forge hace una pausa cuando está minimizado (principalmente para AI contra AI).
nlEscapeEndsTurn=Cuando está habilitada, la tecla Escape funciona como un atajo alternativo para finalizar el turno actual.
nlDetailedPaymentDesc=Cuando está habilitado, se muestran descripciones detalladas de hechizos / habilidades al elegir objetivos y pagar costos.
nlShowStormCount=Cuando está habilitado, muestra el recuento de tormentas actual en el panel de solicitud.
nlRemindOnPriority=Cuando está habilitado, parpadea el área de elección del jugador al recibir prioridad.
nlPreselectPrevAbOrder=Cuando está habilitado, preselecciona el último orden de habilidad simultáneo definido en el cuadro de diálogo de ordenación.
nlpGraveyardOrdering=Determina cuándo dejar que el jugador elija el orden de las cartas colocadas simultáneamente en el cementerio (nunca, siempre, o solo cuando juega con las cartas que le interesan, por ejemplo, Volrath''s Shapeshifter)
nlpAutoYieldMode=Define el nivel de granularidad de la opción auto-ceder (por habilidad única o por carta única).
RandomDeckGeneration=Generación aleatoria de mazo
nlRemoveSmall=Deshabilita las criaturas 1/1 y 0 / X en los mazos generados.
nlSingletons=Deshabilita duplicados de no tierras en mazos generados
nlRemoveArtifacts=Deshabilita las cartas de artefactos en los mazos generados.
nlCardBased=Crea mazos aleatorios más sinérgicos (requiere reinicio)
DeckEditorOptions=Opciones del editor de mazo
nlFilterLandsByColorId=Al usar filtros de color de cartas, filtre las tierras de manera que sea más fácil encontrar tierras que produzcan ese color de maná.
AdvancedSettings=Ajustes avanzados
nlDevMode=Habilita el menú con funciones para probar durante el desarrollo.
nlWorkshopSyntax=Habilita la comprobación de sintaxis de los guiones de tarjetas en el taller. Nota: funcionalidad aún en fase de prueba!
nlGameLogEntryType=Cambia la cantidad de información que se muestra en el registro del juego. Ordenado de menos a más detallado.
nlCloseAction=Cambia lo que sucede al hacer clic en el botón X en la parte superior derecha.
nlLoadCardsLazily=Si está activado, Forge cargará los scripts de las cartas según sea necesario en lugar de al inicio. (Advertencia: Experimental)
nlLoadHistoricFormats=Si está activado, Forge cargará todas los formatos históricos, esto puede demorar un poco más en cargarse en el inicio.
GraphicOptions=Opciones gráficas
nlDefaultFontSize=El tamaño de fuente predeterminado dentro de la interfaz de usuario. Todos los elementos de fuente se escalan en relación a esto. (Necesita reinicio)
cbpMulliganRule=Regla de Mulligan
nlImageFetcher=Permite la descarga instantánea de imágenes de cartas faltantes.
nlDisplayFoil=Mostrar cartas foil con un capa que da efecto foil sobre la carta
nlRandomFoil=Agrega efecto de foil a cartas aleatorias.
nlScaleLarger=Permite que las imágenes de las cartas se amplíen más que su tamaño original.
nlRenderBlackCardBorders=Hacer bordes negros alrededor de las imágenes de las cartas.
nlLargeCardViewers=Hace que todos los visores de cartas en el programa sean mucho más grandes para usar con imágenes de alta resolución. No cabrá en pantallas más pequeñas.
nlSmallDeckViewer=Establece la ventana del visor de mazo para que sea de 800x600 en lugar de una proporción del tamaño de la pantalla.
nlRandomArtInPools=Genera cartas con arte al azar en pools generados de cartas de modo limitado.
nlUiForTouchScreen=Aumenta algunos elementos de la interfaz de usuario para proporcionar una mejor experiencia en dispositivos de pantalla táctil. (Necesita reinicio)
nlCompactPrompt=Oculte el encabezado y use una fuente más pequeña en el panel de solicitud para hacerlo más compacto.
nlHideReminderText=Ocultar el texto del recordatorio en el panel de Detalle de la Carta
nlOpenPacksIndiv=Al abrir packs de cartas (Fat Packs) y cajas de sobres, los sobres se abrirán y se mostrarán de uno en uno.
nlTokensInSeparateRow=Muestra las fichas en una fila separada en el campo de batalla debajo de las criaturas que no son fichas.
nlStackCreatures=Apila criaturas idénticas en el campo de batalla, como tierras, artefactos y encantamientos.
nlTimedTargOverlay=Habilita la optimización basada en la regulación de la superposición de objetivos para reducir el uso de la CPU (solo desactívela si experimenta interferencias en el hardware más antiguo, es necesario iniciar de nuevo el juego).
nlCounterDisplayType=Selecciona el estilo en el que se mostrarán los contadores en las cartas. En texto, en imagen o híbrido (muestra ambos a la vez).
nlCounterDisplayLocation=Determina dónde colocar los contadores basados en texto en la carta: cerca de la parte superior o cerca de la parte inferior.
nlDisplayCurrentCardColors=Muestra el color actual de las cartas en el panel de información detallada de la tarjeta.
SoundOptions=Opciones de Sonido
nlEnableSounds=Habilitar efectos de sonido durante el juego
nlEnableMusic=Habilitar música de fondo durante el juego
nlAltSoundSystem=Use el sistema de sonido alternativo (solo use si tiene problemas con el sonido que no se reproduce o desaparece)
KeyboardShortcuts=Atajos de teclado
#VSubmenuAchievements.java
lblAchievements=Logros
#VSubmenuDownloaders.java
<<<<<<< HEAD
btnCheckForUpdates=Check for Updates
=======
btnCheckForUpdates=Comprobar Actualizaciones
>>>>>>> 2b529a07
btnDownloadSetPics=Descargar todas las Ediciones de Cartas
btnDownloadPics=Descargar todas las Cartas
btnDownloadPicsHQ=Descargar todas las Cartas en calidad alta (Muy lento!)
btnDownloadQuestImages=Descargar Imágenes del modo Quest
btnDownloadAchievementImages=Descagar Imágenes de los Logros
btnReportBug=Reportar un error
btnListImageData=Auditar Cartas y Datos de Imagen
lblListImageData=Audita cartas no implementadas por Forge e imágenes de cartas faltantes
btnImportPictures=Importar Datos
btnHowToPlay=Cómo jugar (Inglés)
btnDownloadPrices=Descargar los precios de las cartas
btnLicensing=Detalles de la licencia
<<<<<<< HEAD
lblCheckForUpdates=Check Forge server to see if there''s a more recent release
=======
lblCheckForUpdates=Comprueba si en el servidor de Forge existe alguna versión más reciente
>>>>>>> 2b529a07
lblDownloadPics=Descargar la imagen de la carta por defecto para cada carta.
lblDownloadPicsHQ=Descargar la imagen en calidad alta de la carta por defecto para cada carta.
lblDownloadSetPics=Descargue todas las imágenes de cada carta (una por cada edición donde apareció la carta)
lblDownloadQuestImages=Descarga fichas e íconos utilizados en el modo Quest.
lblDownloadAchievementImages=Descarga imágenes de logros para que tus trofeos realmente destaquen.
lblDownloadPrices=Descargue la lista de precios actualizada para las tiendas de cartas del juego.
lblYourVersionOfJavaIsTooOld=Su versión de Java es demasiado antigua para usar los descargadores de contenido.
lblPleaseUpdateToTheLatestVersionOfJava=Por favor, actualice a la última versión de Java
lblYoureRunning=Estas corriendo
lblYouNeedAtLeastJavaVersion=Necesitas al menos la versión 1.8.0_101.
lblImportPictures=Importar datos desde un directorio local.
lblReportBug=¿Algo roto?
lblHowToPlay=Reglas del juego.
lblLicensing=Forge Aviso Legal.
ContentDownloaders=Descargar Contenido
ReleaseNotes=Notas de la Versión
#CSubmenuPreferences.java
CantChangeDevModeWhileNetworkMath=¡No se puede cambiar a Modo Desarrollador mientras se está realizando una partida en red!
CompatibilityWarningsReEnabled=¡Advertencias de compatibilidad re-habilitadas!
AresetForgeSettingsToDefault=Esto reseteará todas las preferencias a sus valores predeterminados y reiniciará Forge.\n\n¿Resetear y reiniciar Forge?
TresetForgeSettingsToDefault=Ajustes del Reset
AresetDeckEditorLayout=Esto restablecerá el diseño de la pantalla del Editor de Mazos.\nTodas las vistas con pestañas se restaurarán a sus posiciones predeterminadas.\n\n ¿Restablecer diseño?
TresetDeckEditorLayout=Restablecer diseño del Editor de Mazos
OKresetDeckEditorLayout=El diseño del Editor se ha reestablecido correctamente
AresetWorkshopLayout=Esto restablecerá el diseño del Taller.\nTodas las vistas con pestañas se restaurarán a sus posiciones predeterminadas. \n\n¿Restablecer diseño?
TresetWorkshopLayout=Restablecer diseño del Taller.
OKresetWorkshopLayout=El diseño del Taller se ha restablecido.
AresetMatchScreenLayout=Esto restablecerá el diseño de la pantalla de Juego.\n Si desea guardar primero el diseño actual, use la pestaña Dock -> Guardar opción de diseño en la pantalla de Juego\n \n ¿Restablecer diseño?
TresetMatchScreenLayout=Restablecer diseño de pantalla de Juego
OKresetMatchScreenLayout=El diseño de la pantalla de Juego se ha restablecido.
#EMenuGroup.java
lblSanctionedFormats=Formatos Oficiales
lblOnlineMultiplayer=Multijugador en línea
lblQuestMode=Modo Aventura
lblPuzzleMode=Modo Puzzle
lblGauntlets=Desafíos
lblGameSettings=Configuración
#VLobby.java
lblHeaderConstructedMode=Formato Oficial: Construido
lblGetNewRandomName=Obtener nuevo nombre aleatorio
lbltypeofName=¿Qué tipo de nombre quieres generar?
lblconfirmName=¿Quieres usar el nombre de %s, o probar de nuevo?
lblUseThisName=Usar este nombre
lblTryAgain=Probar de nuevo
lblAddAPlayer=Añadir Jugador
lblVariants=Variantes
lblRandom=Aleatorio
#VSubmenuConstructed.java
lblConstructedMode=Modo Construido
lblConstructed=Construido
#PlayerPanel.java
lblSelectaDeck=Selecciona un Mazo
lblSelectaSchemeDeck=Selecciona un Mazo de Escenario (Scheme)
lblSchemeDeckEditor=Editor de Mazo de Escenario (Scheme)
lblSelectaCommanderDeck=Selecciona un Mazo Commander
lblSelectaPlanarDeck=Selecciona un Mazo Planar
lblPlanarDeckEditor=Editor de Mazos Planar
lblSelectaVanguardAvatar=Selecciona un avatar para Vanguard
lblVanguardAvatar=avatar Vanguard
lblDeck=Mazo
lblSchemeDeck=Mazo de Escenario (Scheme)
lblCommanderDeck=Mazo Commander
lblPlanarDeck=Mazo Planar
lblVanguard=Vanguard
lblHuman=Humano
lblAI=IA
lblOpen=Abrir
lblUseSimulation=Usar Simulación
lblGetaNewRandomName=Obtener un nuevo nombre al azar
lblArchenemy=Archienemigo
lblHeroes=Heroes
lblRemove=Quitar
ttlblAvatar=L-click: Seleccionar avatar. R-clic: aleatorizar avatar.
lblReady=Listo
lblKick=Quitar
lblReallyKick=¿Quitar a %s?
#ForgeMenu.java
lblRestart=Reiniciar
lblExit=Salir
#LayoutMenu.java
lblLayout=Diseño
lblView=Ver
lblFile=Archivo
lblTheme=Tema
lblBackgroundImage=Imagen de fondo
lblPanelTabs=Pestañas de los Paneles
lblSaveCurrentLayout=Guardar el diseño actual
lblRefresh=Refrescar
lblSetWindowSize=Establecer tamaño de ventana
lblChooseNewWindowSize=Elija nuevo tamaño de ventana
lblFullScreen=Pantalla completa
lblExitFullScreen=Salir de pantalla completa
#HelpMenu.java
lblHelp=Ayuda
lblAboutForge=Sobre Forge
lblTroubleshooting=Solución de problemas
lblArticles=Artículos (Inglés)
lblGettingStarted=Empezando (Inglés)
lblHowtoPlay=Cómo jugar (Inglés)
lblForgeLicense=Licencia de Forge
lblReleaseNotes=Notas de la Versión
#GameMenu.java
lblGame=Juego
lblSoundEffects=Efectos de Sonido
lblUndo=Deshacer
lblAlphaStrike=Atacar con Todo
lblEndTurn=Finalizar Turno
lblTargetingArcs=Flechas Objetivo
lblOff=Desactivado
lblCardMouseOver=Cuando sea señalada por el ratón
lblAlwaysOn=Siempre Activado
lblAutoYields=Auto-Ceder
lblDeckList=Lista del Mazo
lblClose=Cerrar
lblExitForge=Salir de Forge
#ConstructedGameMenu.java
lblSelectAvatarFor=Seleccionar avatar para %s
lblRemoveSmallCreatures=Elimina 1/1 y 0 /X criaturas en los mazos generados.
lblRemoveArtifacts=Retira las tarjetas de artefactos en los mazos generados.
PreventNonLandDuplicates=Evitar que no se dupliquen las tierras en los mazos generadas.
#PlayerPanel.java
lblName=Nombre
lblTeam=Equipo
#InputConfirmMulligan.java
lblKeep=Mantener
lblYouAreGoingFirst=¡tú vas primero!
lblIsGoingFirst=va primero
lblYouAreGoing=vas
lblMulligan=Mulligan
lblDoYouWantToKeepYourHand=¿Quieres quedarte tu mano?
lblReturnForLondon=Devuelve %d carta(s) en la parte inferior de tu biblioteca
lblOk=Ok
lblReset=Reset
lblAuto=Auto
#VAssignDamage.java
lbLAssignDamageDealtBy=Asignar daño hecho por %s
lblLClickDamageMessage=Clic izquierdo: Asigna 1 daño. (Clic izquierdo + Control): Asigna el daño restante a letal
lblRClickDamageMessage=Clic derecho: Desasignar 1 daño. (Clic derecho + Control): Desasignar todo el daño.
lblTotalDamageText=Puntos de daño disponibles: Desconocido
lblAssignRemainingText=Distribuye los puntos de daño restantes entre las entidades letalmente heridas.
lblLethal=Letal
lblAvailableDamagePoints=Puntos de daño disponibles
#KeyboardShortcuts.java
lblSHORTCUT_SHOWSTACK=Partida: mostrar panel de pila
lblSHORTCUT_SHOWCOMBAT=Partida: mostrar panel de combate
lblSHORTCUT_SHOWCONSOLE=Partida: mostrar el panel de la consola
lblSHORTCUT_SHOWDEV=Partida: mostrar panel de desarrollo
lblSHORTCUT_CONCEDE=Partida: conceder juego
lblSHORTCUT_ENDTURN=Partida: pasa la prioridad hasta fin del turno o siguiente evento de pila
lblSHORTCUT_ALPHASTRIKE=Partida: Alpha Strike (ataque con todos los disponibles)
lblSHORTCUT_SHOWTARGETING=Partida: alternar la orientación visual de superposición
lblSHORTCUT_AUTOYIELD_ALWAYS_YES=Partida:ceder automáticamente en cada habilidad de la pila (Siempre Sí)
lblSHORTCUT_AUTOYIELD_ALWAYS_NO=Partida:ceder automáticamente en cada habilidad de la pila (Siempre No)
lblSHORTCUT_MACRO_RECORD=Partida: Grabar una macro de secuencia de acciones
lblSHORTCUT_MACRO_NEXT_ACTION=Partida: Ejecutar siguiente acción en una macro grabada
lblSHORTCUT_CARD_ZOOM=Partida: hacer zoom en la carta seleccionada
#VSubmenuDraft.java
lblBoosterDraft=Draft
lblHeaderBoosterDraft=Formato Oficial: Draft
lblPlayAnOpponent=Jugar contra un oponente
lblPlayAll7opponents=Juega contra los 7 oponentes
lblBuildorselectadeck=Construye o selecciona un mazo
lblDraftText1=En el modo Draft, tres sobres de cartas giran alrededor de ocho jugadores.
lblDraftText2=Construye un mazo a partir de las cartas que elijas. La IA hará lo mismo.
lblDraftText3=Luego, juega contra uno o todos los oponentes de la IA.
lblNewBoosterDraftGame=Nuevo Draft
lblDraftDecks=Mazos de Draft
#CSubmenuDraft.java
lblNoDeckSelected=Ningún mazo seleccionado para humano.\n(Es posible que necesites construir un nuevo mazo)
lblNoDeck=No hay Mazo
lblChooseDraftFormat=Elige el Formato del Draft
#VSubmenuSealed.java
lblSealedDeck=Mazo Sellado
lblSealedDecks=Mazos de Sellado
lblHeaderSealed=Formato Oficial: Mazo Sellado
lblSealedText1=Selecciona un juego o crea uno nuevo
lblSealedText2=En modo sellado, construyes un mazo con sobres (máximo 10).
lblSealedText3=Construye un mazo con las cartas que recibas. Un número de oponentes de la IA hará lo mismo.
lblSealedText4=Luego, juega contra uno o todos los oponentes de la IA.
btnBuildNewSealedDeck=Nuevo Mazo Sellado
lblSealedModeInstruction=INSTRUCCIONES DEL MODO DE MAZO SELLADO\r\n\r\nEn los torneos de Mazo Sellado, cada jugador recibe seis paquetes de refuerzo con los que construir su mazo.\r\n\r\nDependiendo de qué ediciones se usen en un evento de mazo sellado, la distribución de los paquetes puede variar mucho.\r\n\r\nFuente: Wikipedia
#FDeckChooser.java
lblViewDeck=Ver Mazo
lblRandomDeck=Mazo Aleatorio
lblRandomColors=Colores Aleatorios
lblMustSelectGenerateNewDeck=Debes seleccionar algo antes de generar un nuevo mazo.
lblOK=OK
lblCannotEditDuplicateCustomDeck= no se puede editar directamente. ¿Quieres duplicar %s para editarlo como un mazo de usuario personalizado?
lblDuplicateDeck=¿Duplicar Mazo?
lblDuplicate=Duplicar
lblHowManyOpponents=¿A cuántos oponentes está dispuesto a enfrentarse?
lblChooseAllowedDeckTypeOpponents=Elige los tipos de mazo permitidos para los oponentes
lblSelectOpponentDeck=Seleccionar Mazo del Oponente
lblGenerateNewDeck=Generar un Nuevo Mazo
lblRandomTheme=Tema Aleatorio
lblTestDeck=Probar Mazo
#GameType.java
lblSealed=Sellado
lblDraft=Draft
lblWinston=Winston
lblGauntlet=Desafío
lblTournament=Torneo
lblQuest=Aventura
lblQuestDraft=Draft Aventura
lblPlanarConquest=Conquista Planar
lblPuzzle=Puzzle
lblPuzzleDesc=Resuelve un puzzle del estado del juego dado.
lblDeckManager=Gestor de Mazos
lblVanguardDesc=Cada jugador tiene una carta especial de "Avatar" que afecta el juego.
lblCommander=Commander
lblCommanderDesc=Cada jugador tiene una carta legendaria "Comandante" que se puede lanzar en cualquier momento y determina los colores de la baraja.
lblOathbreaker=Oathbreaker
lblOathbreakerDesc=Cada jugador tiene una carta de Planeswalker como su "Oathbreaker" que se puede lanzar en cualquier momento y determina los colores de la baraja. Cada jugador también tiene un hechizo de firma que se puede lanzar cuando su Oathbreaker está en el campo de batalla.
lblTinyLeaders=Tiny Leaders
lblTinyLeadersDesc=Cada jugador tiene una carta legendaria "Comandante" que se puede lanzar en cualquier momento y determina los colores de la baraja. Cada carta debe tener CMC menos de 4.
lblBrawl=Brawl
lblBrawlDesc=Cada jugador tiene una carta legendaria "Comandante" que se puede lanzar en cualquier momento y determina los colores de la baraja. Solo se pueden usar cartas legales en estándar.
lblPlaneswalker=Caminante de Planos
lblPlaneswalkerDesc=Cada jugador tiene una carta de Planeswalker que se puede lanzar en cualquier momento.
lblPlanechase=Planechase
lblPlanechaseDesc=Las cartas de plano aplican efectos globales. La carta de Plano cambia cuando un jugador tira "Planeswalk" en el dado planar.
lblArchenemyDesc=Un jugador es el Archienemigo y lucha contra los otros jugadores jugando cartas de Fenómenos.
lblArchenemyRumble=Archenemy Rumble
lblArchenemyRumbleDesc=Todos los jugadores son Archienemigos y pueden jugar cartas de Fenómenos.
lblMomirBasic=Momir Basic
lblMomirBasicDesc=Cada jugador tiene un mazo que contiene 60 tierras básicas y el avatar de Momir Vig.
lblMoJhoSto=MoJhoSto
lblMoJhoStoDesc=Cada jugador tiene un mazo que contiene 60 tierras básicas y los avatares Momir Vig, Jhoira of the Ghitu, y Stonehewer Giant.
#VSubmenuDuels.java
lblQuestDuels=Duelos de Aventura
lblQuestModeDuels=Modo Aventura: Duelos
lblSelectNextDuel=Selecciona tu próximo duelo.
lblNoDuelDeck=No se ha establecido todavía el mazo actual.
lblNextChallengeNotYet=El próximo desafío en victorias aún no se ha establecido.
btnUnlockSets=Desbloquear Ediciones
btnTravel=Viajar
btnBazaar=Bazar
btnSpellShop=Tienda de Hechizos
cbSummonPlant=Invocar Planta
cbLaunchZeppelin=Lanzar Zeppelin
#VSubmenuQuest.java
lblQuestData=Datos de Aventura
lblLoadQuestData=Cargar Datos de Aventura
lblStartanewQuest=Comenzar una nueva Aventura
lblOldQuestData=Viejos datos de Aventura? Poner en %n y reiniciar Forge.
rbEasy=Fácil
rbMedium=Medio
rbHard=Difícil
rbExpert=Experto
rbFantasyMode=Modo Fantasía
rbCommanderSubformat=Subformato Commander
lblStartingWorld=Mundo de partida
lblStartingPool=Pool inicial
lblAllCardsAvailable=Todas las cartas estarán disponibles para jugar.
lblStarterEventdeck=Mazo de Inicio/Evento
lblSanctionedFormat=Formato Oficial
lblCustomdeck=Mazo Personalizado
lblDefineCustomFormat=Define mazo personalizado
lblSelectFormat=Selecciona formato
lblStartWithAllCards=Comienza con todas las cartas en ediciones seleccionadas
lblAllowDuplicateCards=Permitir cartas duplicadas
lblStartingPoolDistribution=Distribución inicial del Pool
lblChooseDistribution=Elige Distribución
lblPrizedCards=Cartas Valiosas
lblAllCardsAvailableWin=Todas las cartas estarán disponibles para ganar.
lblOnlySetsInStarting=Solo los sets del pool inicial estarán disponibles.
lblAllowUnlockAdEd=Permite desbloquear ediciones adicionales.
lblEmbark=¡Embarcarse!
lblboxCompleteSet=Comenzarás la aventura con 4 copias de cada carta en los sets que hayas seleccionado.
lblboxAllowDuplicates=Cuando tu pool inicial se genera, se puede incluir duplicados de cartas.
lblSameAsStartingPool=Igual que el pool inicial
lblNewLoadQuest=Nueva/Cargar Aventura
#CSubmenuQChallenges.java
lblLaunchaZeppelin=Lanzar el Zeppelin.
lblPlant=Planta
lblChallenges=Desafíos
lblMatchBestof=Partida - Mejor de
lblDuels=Duelos
#CSubmenuQuestData.java
lblNotFormatDefined=Ha definido el formato personalizado sin ediciones\nEsto elegirá todas las ediciones sin restricción como premios.\n\n¿Continuar?
lbldckStartPool=No has seleccionado un mazo para empezar.
lblCannotStartaQuest=No se puede iniciar la aventura.
lblFromDeck=Desde el mazo
MsgQuestNewName=Los poetas recordarán tu aventura como
TitQuestNewName=Nombre Aventura
lblQuestNameEmpty=Por favor,especifica un nombre para la aventura.
lblQuestExists=Ya existe una aventura con ese nombre. Por favor, elija otro nombre de aventura.
#CSubmenuQuestDecks.java
lblCreateaDeck=Crear un Mazo.
#CSubmenuQuestPrefs.java
lblEnteraNumber=Ingrese un numero
lblSavefailed=Error al guardar
#DialogChooseFormats.java
cbWantReprints=Permitir reimpresiones compatibles de otras ediciones.
lblChooseFormats=Elije Formatos
lblSanctioned=Oficial
lblOther=Otro
lblHistoric=Histórico
lblCancel=Cancelar
#DialogChoosePoolDistribution.java
lblBlack=Negro
lblBlue=Azul
lblGreen=Verde
lblRed=Rojo
lblWhite=Blanco
lblColorless=Incoloro
lblIncludeArtifacts=Incluir Artefactos
lblBalanced=Balanceado
lblTrueRandom=Aleatorio real
lblSurpriseMe=Sorpréndeme
lblBoosters=Sobres
lblClearAll=Limpiar todo
lblNumberofBoosters=Número de Sobres
lblColors=Colores
lblnoSettings=No hay configuraciones disponibles para esta selección.
lblDistribution=Distribución
lblHoverforDescription=Pase el cursor sobre cada elemento para obtener una descripción más detallada.
lblradBalanced=Una distribución "equilibrada" proporcionará una cantidad aproximadamente igual cartas tarjetas en cada color seleccionado.
lblradRandom=Una distribución "Aleatorio real" se seleccionará casi completamente al azar. Esto ignora cualquier selección de color.
lblradSurpriseMe=Esto es lo mismo que una distribución "equilibrada", excepto que los colores seleccionados serán aleatorios y no se le dirá qué son.
lblradBoosters=Esto ignora todas las configuraciones de color y en su lugar genera un conjunto de cartas de un número específico de sobres.
lblcbxArtifacts=Cuando se seleccione, los artefactos se incluirán en su grupo independientemente de las selecciones de color. Esto imita el antiguo comportamiento del conjunto de cartas.
#VSubmenuChallenges.java
lblQuestChallenges=Desafíos de la Aventura
htmlLaunchZeppelin=<html>Lanzar<br>Zeppelin</html>
lblQuestModeChallenges=Modo Aventura: Desafíos
lblWhichChallenge=¿Qué desafío vas a intentar?
#VSubmenuQuestDraft.java
lblTournaments=Torneos
lblQuestModeDraftTournament=Modo Aventura: Torneo de Draft
lblSelectaTournament=Seleccione un torneo para unirse
lblNoTournaments=No hay torneos disponibles en este momento.
btnEditDeck=Editar Mazo
btnLeaveTournament=Dejar el torneo
btnSpendToken=Gastar Token
btnStartMatchSmall=Comenzar Siguiente Partida
lblUndetermined=Sin determinar
btnSpendTokenTT=Crea un nuevo torneo que se puede jugar de inmediato.
lblPastResults=Resultados Anteriores
#VSubmenuQuestDecks.java
lblQuestDecks=Mazos de la Aventura
lblQuestDesc1=En el modo Aventura, construyes un mazo a partir de un inventario limitado.
lblQuestDesc2=Construye y mejora mazos con las cartas de tu inventario de misiones a medida que crece.
lblQuestDesc3=Luego, cambia al submenú Duelos o Desafíos para jugar contra oponentes de la IA y desbloquear más cartas.
lblBuildaNewDeck=Construir un Nuevo Mazo
#Decktype.java
lblCustomUserDecks=Mazos Personalizados del Usuario
lblConstructedDecks=Mazos Construido
lblCommanderDecks=Mazos Commander
lblRandomCommanderDecks=Mazos Commander Aleatorios
lblRandomCommanderCard-basedDecks=Mazos Commander Aleatorios Basados en Cartas
lblOathbreakerDecks=Mazos Oathbreaker
lblTinyLeadersDecks=Mazos Tiny Leaders
lblBrawlDecks=Mazos Brawl
lblSchemeDecks=Mazos de Fenómenos (Scheme)
lblPlanarDecks=Mazos Planar
lblPreconstructedDecks=Mazos Preconstruidos
lblQuestOpponentDecks=Mazos de los Oponentes de la Aventura
lblRandomColorDecks=Mazos Aleatorios por Color
lblRandomStandardArchetypeDecks=Mazos Standard Aleatorio por Arquetipo
lblRandomPioneerArchetypeDecks=Mazos Pioneer Aleatorio por Arquetipo
lblRandomModernArchetypeDecks=Mazos Modern Aleatorio por Arquetipo
lblRandomLegacyArchetypeDecks=Mazos Legacy Aleatorio por Arquetipo
lblRandomVintageArchetypeDecks=Mazos Vintage Aleatorio por Arquetipo
lblRandomStandardColorDecks=Mazos Standard Aleatorio por Color
lblRandomModernColorDecks=Mazos Standard Aleatorio por Color
lblRandomThemeDecks=Mazos Aleatorios Temáticos
lblRandomDecks=Mazos Aleatorios
lblNetDecks=Mazos en línea
lblNetCommanderDecks=Mazos Commander en línea
#VSubmenuPuzzleSolve.java
lblSolve=Resolver
lblPuzzleModeSolve=Modo Puzzle: Resolver
#VSubmenuPuzzleCreate.java
lblPuzzleModeCreate=Modo Puzzle: Crear
lblCreate=Crear
lblCreateNewPuzzle=Create a New Puzzle
lblCreatePuzzleDest1=In this mode, you will start with a clean battlefield and empty zones.
lblCreatePuzzleDest2=You will need to use the Developer Mode tools to create a game state for your puzzle.
lblCreatePuzzleDest3=Then, use the Dump Game State command to export your game state with metadata template.
lblCreatePuzzleDest4=You can edit the exported file in a text editor to change the puzzle name, description, and objectives.
lblCreatePuzzleDest5=The puzzle file needs to have the .pzl extension and must be placed in res/puzzles.
#VSubmenuGauntletLoad.java
lblQuickGauntlets=Desafíos Rápidos
lblQuickGauntlet=Desafío Rápido
lblLoadGauntlet=Cargar Desafío
lblLoadaGauntlet=Cargar un Desafío
lblLoadaPreviousGauntlet=Cargar un Desafío anterior (usa el mazo con el que se inició)
#VSubmenuGauntletQuick.java
lblQuickGauntletBuilder=Constructor rápido de Desafíos
lblDecklistDesc=Haga doble clic en un mazo no aleatorio para listar el mazo.
lblOptions=OPCIONES
lblMatchesperGauntlet=Partidas por Desafío
lblAllowedDeckTypes=Tipos de mazo permitidos
lblAutosaveInf=Un nuevo desafío rápido se guarda automáticamente. Se pueden cargar en la pantalla "Cargar Desafío".
#VSubmenuGauntletContests.java
lblGauntletContests=Competición de Desafíos
lblPickaContest=ELIGE UNA COMPETICIÓN
lblGauntletStartedDesc=Un desafío que se ha iniciado mantendrá el mismo mazo hasta que termine.
#VSubmenuGauntletBuild.java
lblGauntletBuilder=Constructor de Desafíos
lblGauntletDesc1=Las flechas izquierda / derecha agregan o eliminan mazos.
lblGauntletDesc2=Las flechas arriba / abajo cambian el orden del oponente.
lblDecklist=Haga doble clic en un mazo no aleatorio para listar el mazo.
btnUp=Mueve este mazo hacia arriba en el desafío.
btnDown=Mueve este mazo hacia abajo en el desafío.
btnRight=Añadir este mazo al desafío.
btnLeft=Quitar este mazo del desafío.
btnSaveGauntlet=Guardar este desafío
btnNewGauntlet=Construir un nuevo desafío.
btnLoadaGauntlet=Cargar un desafío
lblGauntletName=Nombre del Desafío
lblBuildAGauntlet=Construir un Desafío
lblChangesNotSave=Cambios aún no guardados.
#QuestUtil.java
lblTravelBetweenWorlds=Viajar entre mundos.
lblWhereDoYouWishToTravel=¿A dónde deseas viajar?
lblUncompleteChallengesWarning=ADVERTENCIA: Desafíos incompletos.
lblUncompleteChallengesDesc=Tienes desafíos incompletos en tu mundo actual. Si viaja ahora, ¡SE PERDERÁN!\n¿Está seguro de que desea viajar de todos modos?\n(Haga clic en "No" para regresar y completar sus desafíos actuales primero).
lblDontSummonAPet=No invocar una mascota
lblSummon=Invocar %n
lblMatchBestOf1=Partida - Mejor de 1
lblMatchBestOf3=Partida - Mejor de 3
lblMatchBestOf5=Partida - Mejor de 5
lblCredits=Créditos
lblLife=Vida
lblWins=Victorias
lblLosses=Derrotas
lblWorld=Mundo
lblNone=Ninguno
lblnextChallengeInWins0=Tus hazañas han sido notadas. Un oponente te ha desafiado.
lblnextChallengeInWins1=Un nuevo desafío estará disponible después de 1 victoria más.
lblnextChallengeInWins2=Un nuevo desafío estará disponible después de %n victorias más.
lblWinStreak=Racha
lblBest=Mejor
lblBuildAndSelectaDeck=Construye, luego selecciona un mazo en el submenú "Mazos de la Aventura".
lblCurrentDeck=Tu mazo actual es %n
PleaseCreateAQuestBefore=Por favor crea una aventura antes de intentar %n.
lblNoQuest=No Aventura
lblVisitTheSpellShop=Visita la Tienda de Hechizos.
lblVisitTheBazaar=Visita al Bazar.
lblUnlockEditions=Desbloquear Ediciones.
lblUnlocked=Has desbloqueado con éxito %n!
titleUnlocked=%n desbloqueado!
lblStartADuel=Comienza un duelo.
lblSelectAQuestDeck=Por favor, seleccione un mazo de aventura.
lblInvalidDeck=Mazo no válido
lblInvalidDeckDesc=Su mazo %n\nPor favor, edite o elija un mazo diferente.
#VSubmenuQuestPrefs.java
lblQuestPreferences=Preferencias de la Aventura
lblRewardsError=Error de recompensas
lblDifficultyError=Error de dificultad
lblBoosterError=Error de sobres
lblShopError=Error de Tienda
lblDraftTournamentsError=Error de Torneos de Draft
lblRewards=Recompensas
lblBoosterPackRatios=Proporción de pack de sobres
lblDifficultyAdjustments=Ajustes de dificultad
lblShopPreferences=Preferencias de la tienda
lblDraftTournaments=Torneos de Draft
lblBaseWinnings=Ganancias Base
lblNoLosses=Sin pérdidas
lblPoisonWin=Victoria por Veneno
lblMillingWin=Victoria por Deckeo
lblMulligan0Win=Victoria Mulligan a 0
lblAlternativeWin=Victoria Alternativa
lblBonusMultiplierperWin=Bonus Multiplicador por Victoria
ttBonusMultiplierperWin=Cada victoria anterior aumenta con ese multiplicador tu recompensa después de ganar una partida.
lblMaxWinsforMultiplier=Victorias Máximas por multiplicador
ttMaxWinsforMultiplier=La recompensa deja de aumentar después de tener éstas victorias.
lblWinbyTurn15=Victoria en el Turno 15
lblWinbyTurn10=Victoria en el Turno 10
lblWinbyTurn5=Victoria en el Turno 5
lblFirstTurnWin=Victoria en el primer Turno
lblMaxLifeDiffBonus=Bonus por máxima diferencia en vidas
lblEasy=Fácil
lblMedium=Medio
lblHard=Difícil
lblExpert=Experto
lblWinsforBooster=Victorias para Sobres
lblWinsforRankIncrease=Victorias por subir de Nivel
lblWinsforMediumAI=Victoria por IA nivel Medio
lblWinsforHardAI=Victoria por IA nivel Dificil
lblWinsforExpertAI=Victoria por IA nivel Experto
lblStartingCommons=Comunes iniciales
lblStartingUncommons=Infrecuentes iniciales
lblStartingRares=Raras iniciales
lblStartingCredits=Créditos iniciales
lblWinsforNewChallenge=Victoria por Nuevo Desafío
lblStartingSnowLands=Tierras Nevadas iniciales
lblColorBias=Sesgo de Color (1-100%)
ttColorBias=El porcentaje de cartas en el inicio que serán de los colores que selecciones.
lblPenaltyforLoss=Penalización por Perder
lblMoreDuelChoices=Más Opciones de Duelo
lblCommon=Común
lblUncommon=Infrecuente
lblRare=Rara
lblSpecialBoosters=Sobres Especiales
ttSpecialBoosters=Permite que en la tienda aparezcan sobres especiales, específicos para cada color y como recompensas.
lblMaximumPacks=Pack máximos
lblMinimumPacks=Pack mínimos
lblStartingPacks=Packs de Inicio
lblWinsforPack=Victorias por Pack
lblWinsperSetUnlock=Victorias para desbloquear Edición
lblAllowFarUnlocks=Permitir Desbloqueos Lejanos
lblUnlockDistanceMultiplier=Desbloquear Multiplicador de Distancia
lblCommonSingles=Individuales Comunes
lblUncommonSingles=Individuales Infrecuentes
lblRareSingles=Individuales Raras
lblCardSalePercentageBase=Base Porcentaje de Venta de Cartas
lblCardSalePercentageCap=Porcentaje Venta de Cartas Bloqueadas
lblCardSalePriceCap=Precio Venta de la Carta Bloqueada
lblWinstoUncapSalePrice=Victorias para desbloquear precio de venta
lblPlaysetSize=Número de Playset
ttPlaysetSize=El número de copias de cartas a conservar antes de vender extras.
lblPlaysetSizeBasicLand=Playset: Tierras Básicas
ttPlaysetSizeBasicLand=El número de copias de tierras básicas a conservar antes de vender extras.
lblPlaysetSizeAnyNumber=Playset: Cartas sin límite
ttPlaysetSizeAnyNumber=El número de copias de Ratas Implacables u otras cartas similares sin límite, antes de vender extras.
lblItemLevelRestriction=Restricción de nivel del Artículo
lblFoilfilterAlwaysOn=Filtro Foil Siempre Activado
lblRatingsfilterAlwaysOn=Filtro de Clasificación Siempre Activado
lblSimulateAIvsAIResults=Simular resultados IA vs. IA.
ttSimulateAIvsAIResults=Si se establece en 1, las partidas de IA contra IA en los torneos de draft no se jugarán y su resultado se decidirá al azar.
lblWinsforNewDraft=Victorias por Nuevo Drafrt
lblWinsperDraftRotation=Victorias Rotación de Draft
ttWinsperDraftRotation=Si no se juega un Draft para esta cantidad de victorias, se eliminará o reemplazará.
lblRotationType=Tipo de Rotación
ttRotationType=Si se establece en 0, los anteriores Draft desaparecen, si se establece en 1, se reemplazan por otros que utilizan sets diferentes.
#StatTypeFilter.java
lblclicktotoogle=haga clic para alternar el filtro, haga clic con el botón derecho para mostrar solo
#SItemManagerUtil.java
lblWhitecards=Cartas Blancas
lblBluecards=Cartas Azules
lblBlackcards=Cartas Negras
lblRedcards=Cartas Rojas
lblGreencards=Cartas Verdes
lblColorlesscards=Cartas Incoloras
lblMulticolorcards=Cartas Multicolor
lblPackordeck=Pack de Cartas y Mazos Preconstruidos
lblLands=Tierras
lblArtifacts=Artefactos
lblCreatures=Criaturas
lblEnchantments=Encantamientos
lblPlaneswalkers=Planeswalkers
lblInstants=Instantáneos
lblSorceries=Conjuros
lblCCMC0=Cartas con CMC 0
lblCCMC1=Cartas con CMC 1
lblCCMC2=Cartas con CMC 2
lblCCMC3=Cartas con CMC 3
lblCCMC4=Cartas con CMC 4
lblCCMC5=Cartas con CMC 5
lblCCMC6orMore=Cartas con CMC 6 o más
lblWhitedecks=Mazos Blancos
lblBluedecks=Mazos Azules
lblBlackdecks=Mazos Negros
lblReddecks=Mazos Rojos
lblGreendecks=Mazos Verdes
lblColorlessdecks=Mazos Incoloros
lblMulticolordecks=Mazos Multicolor
lblOldstyleFoilcards=Cartas Foil Viejo Estilo
lblNewstyleFoilcards=Cartas Foil Nuevo Estilo
lblNon-Foilcards=Cartas no Foil
lblUnratedcards=Cartas sin valorar
lbl1starcards=Cartas 1 estrella
lbl2starcards=Cartas 2 estrellas
lbl3starcards=Cartas 3 estrellas
lbl4starcards=Cartas 4 estrellas
lbl5starcards=Cartas 5 estrellas
lblXcopiesof=X copias de
lblcopiesof=copias de
#ItemListView.java
lblUniqueCardsOnly=Sólo Cartas Únicas
ttUniqueCardsOnly=Alternar para mostrar sólo cartas únicas
lblListView=Vista de Lista
#ACEditorBase.java
lblAddcard=Añadir carta
ttAddcard=Añade la carta seleccionada al mazo actual (o haz doble clic en la fila o presiona la barra espaciadora)
lblAdd4ofcard=Añadir 4 cartas
ttAdd4ofcard=Añadir hasta 4 de la carta seleccionada al mazo actual
lblRemovecard=Quitar carta
ttRemovecard=Quitar la carta seleccionada del mazo actual (o haz doble clic en la fila o presiona la barra espaciadora)
lblRemove4ofcard=Quitar 4 cartas
ttRemove4ofcard=Quitar hasta 4 de la carta seleccionada al mazo actual
lblAddBasicLands=Añadir Tierras Básicas
ttAddBasicLands=Añadir tierras básicas al mazo
lblCardCatalog=Catálogo de Cartas
lblJumptoprevioustable=Saltar a la tabla anterior
lblJumptopnexttable=Saltar a la siguiente tabla
lblJumptotextfilter=Saltar al filtro de texto
lblChooseavalueforX=Elige un valor para X
#VCurrentDeck.java
lblVCurrentDeck=Mazo Actual
ttbtnSave=Guardar Mazo (Ctrl+S)
ttbtnSaveAs=Guardar Mazo como... (Ctrl+E)
ttbtnLoadDeck=Abrir Mazo (Ctrl+O)
ttbtnNewDeck=Nuevo Mazo (Ctrl+N)
ttbtnPrintProxies=Imprimir a archivo HTML (Ctrl+P)
lblImport=Importar
ttImportDeck=Intenta importar un mazo desde un formato que no sea Forge (Ctrl+I)
lblTitle=Título
#ImageView.java
lblExpandallgroups=Expandir todos los grupos
lblCollapseallgroups=Contraer todos los grupos
lblGroupby=agrupar por
lblPileby=apilar por
lblColumns=Columnas
lblPiles=Apilar:
lblGroups=Agrupar:
lblImageView=Vista de Imágenes
#CEditorVariant.java, CEditorConstructed.java
lblCatalog=Catálogo
lblAdd=Añadir
lbltodeck=al mazo
lblfromdeck=del mazo
lbltosideboard=al banquillo
lblfromsideboard=del banquillo
lblascommander=como comandante
lblasoathbreaker=como oathbreaker
lblassignaturespell=como hechizo de firma
lblasavatar=como avatar
lblfromschemedeck=del mazo de escenario
lblfromplanardeck=del mazo planar
lblfromconspiracydeck=del mazo conspiracy
lbltoschemedeck=al mazo de escenario
lbltoplanardeck=al mazo planar
lbltoconspiracydeck=al mazo conspiracy
lblMove=Mover
#VDock.java
lblDock=Dock
lblViewDeckList=Ver Lista del Mazo
lblRevertLayout=Revertir Disposición de Elementos
lblOpenLayout=Abrir Disposición de Elementos
lblSaveLayout=Salvar Disposición de Elementos
#GroupDef.java
lblColor=Color
lblColorIdentity=Identidad de Color
lblSet=Edición
lblSet2=Establecer
#Set word has different meanings in other languages
lblDefault=por defecto
lblType=Tipo
lblPlaneswalkerDeckSort=por Planewalkers
lblRarity=Rareza
lblConvertToFoil=Foil
lblMulticolor=Multicolor
#DeckFileMenu.java
lblNewDeck=Nuevo Mazo
lblOpenDeck=Abrir Mazo
lblImportDeck=Importar Mazo
lblSaveDeck=Guardar Mazo
lblSaveDeckAs=Guardar Mazo como...
lblPrinttoHTMLfile=Imprimir en fichero HTML
#PaperCard.java
lblCard=Carta
#CardManager.java
lblFormat=Formato
lblFormats=Formatos
lblQuestWorld=Mundos del Modo Aventura
lblSets=Ediciones
lblTypes=Tipos
lblConvertedManaCosts=Maná Convertido
lblCMCRange=Rango de CMC
lblPowerRange=Rango de Fuerza
lblToughnessRange=Rango de Resistencia
lblFoil=Foil
lblPersonalRating=Puntuación Personal
lblAdvanced=Avanzado
#VDeckgen.java
lblDeckGeneration=Generación de Mazos
btnRandCardpool=Pool de Cartas Aleatorio
ttbtnRandCardpool=Genera un grupo de cartas para formato construido de manera aleatoria en el área de Mazo Actual
btnRandDeck2=Construido (2 colores)
ttbtnRandDeck2=Genera un Mazo Construido de 2 colores en el área de Mazo Actual
btnRandDeck3=Construido (3 colores)
ttbtnRandDeck3=Genera un Mazo Construido de 3 colores en el área de Mazo Actual
btnRandDeck5=Construido (5 colores)
ttbtnRandDeck5=Genera un Mazo Construido de 5 colores en el área de Mazo Actual
#DeckCotroller.java
lblCurrentDeck2=Mazo Actual
lblUntitled=Sin Título
#VPrompt.java
lblPrompt=Aviso
lblGameSetup=Configuración del Juego
#ColumnDef.java
lblAIStatus=Estado de la IA
lblCMC=CMC
ttCMC=Coste de Maná Convertido
lblCN=CN
ttCN=Orden de Número de Coleccionista
ttColor=Color
lblCost=Coste
ttCost=Coste
lblDecks=Mazos
lblDeleteEdit=Borrar/Editar
lblSetEdition=Columna de misterio. No sabemos lo que hace o si eso es lo que debería hacer.
ttFavorite=Favorito
lblFolder=Carpeta
ttFormats=Formatos de mazo en los que es legal
lblMain=Principal
ttMain=Mazo Principal
lblQty=Cantidad
lblQuantity=Cantidad
lblSide=Banquillo
lblSideboard=Banquillo
lblNew=Nuevo
lblOwned=Adquirida
lblPower=Fuerza
ttPower=Power
lblPrice=Precio
ttPrice=Price
lblRanking=Ranking
lblDraftRanking=Ranking en el Draft
lblToughness=Resistencia
ttToughness=Toughness
ttType=Type
#HomeScreen.java
lblNewGame=Nueva partida
lblLoadGame=Cargar partida
lblPlayOnline=Jugar online
lblSettings=Configuración
#SettingsPage.java
lblAutomaticBugReports=Informes automáticos de errores
lblBattlefieldTextureFiltering=Filtrado de la Textura del Campo de batalla
lblCompactListItems=Items de la lista compactos
lblCompactTabs=Pestañas compactas
lblCardOverlays=Superposiciones de las cartas
lblDisableCardEffect=Desactivar las imágenes de ''Efecto'' de las cartas
lblDynamicBackgroundPlanechase=Fondo Dinámico Planechase
lblGameplayOptions=Opciones de Juego
lblGeneralSettings=Configuración general
lblHotSeatMode=Modo de Silla Caliente
lblLandscapeMode=Modo apaisado
lblLater=Más tarde
lblMinimizeScreenLock=Minimizar al bloquear la pantalla
lblOrderGraveyard=Orden del Cementerio
lblRestartForge=Reiniciar Forge
lblRestartForgeDescription=Debes reiniciar Forge para que este cambio surta efecto.
lblRotateZoomPlanesPhenomena=Girar la imagen ampliada de Planos/Fenómenos
lblRotateZoomSplit=Girar la imagen ampliada de las tarjetas divididas
lblShowAbilityIconsOverlays=Mostrar iconos de habilidades
lblShowCardIDOverlays=Mostrar superposiciones de identificador de carta
lblShowCardManaCostOverlays=Mostrar superposiciones de costes de maná de cartas
lblShowCardNameOverlays=Mostrar superposiciones de nombres de cartas
lblShowCardOverlays=Mostrar superposiciones de cartas
lblShowCardPTOverlays=Mostrar la superposición en la carta de P/T
lblShowMatchBackground=Mostrar el fondo de la partida
lblVibrateAfterLongPress=Vibrar después de una pulsación larga
lblVibrateWhenLosingLife=Vibrar al perder vida
lblVibrationOptions=Opciones de Vibración
nlAutomaticBugReports=Envía automáticamente informes de errores a los desarrolladores, sin preguntar.
nlBattlefieldTextureFiltering=Filtra el arte de la carta en el campo de batalla para que sea menos pixelada en pantallas grandes (se requiere reiniciar, puede reducir el rendimiento).
nlCompactListItems=Muestra de forma predeterminada solo una línea de texto para las cartas y mazos en todas las vistas de lista.
nlCompactTabs=Muestra pestañas más pequeñas en la parte superior de las pantallas de la página de pestañas (como esta pantalla).
nlDisableCardEffect=Deshabilita la imagen ampliada para las tarjetas ''Efecto''.
nlDynamicBackgroundPlanechase=Utiliza las imágenes de Planos actuales como fondo (las imágenes de los Planos deben estar en la carpeta cache/pics/planechase).
nlHotSeatMode=Cuando comience un juego con 2 jugadores humanos, utiliza una petición única para controlar a ambos jugadores.
nlLandscapeMode=Utiliza la orientación horizontal para la aplicación en lugar de la orientación vertical.
nlMinimizeScreenLock=Minimiza Forge cuando la pantalla está bloqueada (habilítalo si experimentas fallos gráficos después de bloquear la pantalla).
nlOrderGraveyard=Determina cuándo permitir ordenar las cartas que van al cementerio (nunca/siempre/solo con cartas relevantes).
nlRotateZoomPlanesPhenomena=Gira la imagen ampliada de las cartas Plano o Fenómeno.
nlRotateZoomSplit=Gira la imagen ampliada de las tarjetas divididas.
nlShowAbilityIconsOverlays=Muestra los iconos de habilidad de las cartas, de lo contrario, estarán ocultos.
nlShowCardIDOverlays=Muestra superposiciones del identificador de la carta, de lo contrario, ocúltalas.
nlShowCardManaCostOverlays=Muestra superposiciones de coste de maná para las cartas, de lo contrario, ocúltalas.
nlShowCardNameOverlays=Muestra superposiciones de nombres para las cartas, de lo contrario, ocúltalas.
nlShowCardOverlays=Muestra superposiciones de nombre, coste de maná, P/T, e identificador de las cartas, de lo contrario, ocúltalas.
nlShowCardPTOverlays=Muestra superposiciones de fuerza/resistencia/lealtad para las cartas, de lo contrario, ocúltalas.
nlShowMatchBackground=Muestra la imagen de fondo de la partida en el campo de batalla; de lo contrario, se muestra la textura de fondo.
nlTheme=Establece el tema que determina el aspecto global del juego.
nlVibrateAfterLongPress=Habilita la vibración rápida cuando se realice una pulsación prolongada, como p.ej. al realizar zoom de la carta.
nlVibrateWhenLosingLife=Habilita la vibración cuando tu jugador pierde vida o sufre daños durante un juego.
lblEnableRoundBorder=Habilitar máscara de bordes redondeados
nlEnableRoundBorder=Cuando está habilitado, las esquinas de las cartas se redondean (Preferiblemente Cartas con bordes completos).
lblPreloadExtendedArtCards=Precargar Cartas de Arte Extendido
nlPreloadExtendedArtCards=Cuando está habilitado, carga previamente las cartas de arte ampliadas en la caché al iniciar el programa.
lblShowFPSDisplay=Mostrar FPS
nlShowFPSDisplay=Cuando está habilitado, muestra los FPS (Experimental).
#MatchScreen.java
lblPlayers=Jugadores
lblLog=Log
lblDev=Dev
lblStack=Pila
lblMustWaitPriority=Debes esperar debido a la prioridad...
#FDeckEditor.java
lblImportFromClipboard=Importar del portapapeles
lblSaveAs=Guardar como...
lblNameNewCopyDeck=Introduce un nombre para la nueva copia del mazo
lblRenameDeck=Renombrar Mazo
lblNewNameDeck=Introduce un nuevo nombre para el mazo
lblDeleteDeck=Borrar Mazo
lblDelete=Borrar
lblConfirmDelete=¿Estás seguro que quieres borrar
lblNameNewDeck=Introduce un nombre para el nuevo mazo
lblSaveChangesCurrentDeck=¿Guardar los cambios al mazo actual?
lblAddFavorites=Añadir a Favoritos
lblRemoveFavorites=Eliminar de Favoritos
lblChangePreferredArt=Cambiar Arte Preferido
lblSelectPreferredArt=Selecciona el arte preferido para
lblTo=a
lblAvatar=Avatar
lblCards=Cartas
lblPlanes=Planos
lblSchemes=Schemes
lblToMainDeck=al Mazo Principal
lblHowMany=¿cuántos?
lblInventory=Inventario
lblCollection=Colección
lblCommanders=Commanders
lblOathbreakers=Oathbreakers
lblSave=Guardar
lblDontSave=No Guardar
lblPackN=Paquete {0}
#Forge.java
lblLoadingFonts=Cargando fuentes...
lblLoadingCardTranslations=Cargando traducciones de cartas...
lblFinishingStartup=Finalizando el arranque...
lblPreloadExtendedArt=Precargando Arte Extendido...
#LobbyScreen.java
lblMore=Más...
lblLoadingNewGame=Cargando nueva partida...
lblSelectVariants=Selecciona Variants
msgSelectAdeckBeforeReadying=¡Selecciona un mazo antes de estar listo!
#PlayerPanel.java
lblLoadingDeck=Cargando mazo...
lblSchemeDeckRandomGenerated=Mazo Scheme: Mazo Generado al Azar
lblCommanderDeckRandomGenerated=Mazo Commander: Mazo Generado al Azar
lblOathbreakerDeckRandomGenerated=Mazo Oathbreaker: Mazo Generado al Azar
lblTinyLeadersDeckRandomGenerated=Mazo Tiny Leaders: Mazo Generado al Azar
lblBrawlDeckRandomGenerated=Mazo Brawl: Mazo Generado al Azar
lblPlanarDeckRandomGenerated=Mazo Planar: Mazo Generado al Azar
lblVanguardAvatarRandom=Avatar Vanguard: Aleatorio
lblNotReady=No Listo
lblNormal=Normal
lblDevMode=Modo Dev
lblOathbreakerDeck=Mazo Oathbreaker
lblTinyLeadersDeck=Mazo Tiny Leaders
lblBrawlDeck=Mazo Brawl
lblSelectDeckFor=Selecciona Mazo para %s
lblSelectCommanderDeckFor=Selecciona Mazo Commander para %s
lblSelectOathbreakerDeckFor=Selecciona Mazo Oathbreaker para %s
lblSelectTinyLeadersDeckFor=Selecciona Mazo Tiny Leaders para %s
lblSelectBrawlDeckFor=Selecciona Mazo Brawl para %s
lblSelectSchemeDeckFor=Selecciona Mazo Scheme para %s
lblSelectPlanarDeckFor=Seleccionar Mazo Planar para %s
lblSelectVanguardFor=Selecciona Vanguard para %s
lblMale=Hombre
lblFemale=Mujer
lblAny=Cualquiera
lblFantasy=Fantasía
lblGeneric=Genérico
#MatchController.java
lblChooseAbilityToPlay=Elige la habilidad para jugar
lblSelected=Seleccionado
#ItemManager.java
lblAdvancedSearch=Búsqueda Avanzada
lblSort=Ordenar
lblResetFilters=Reiniciar Filtros
lblSelectCard=selecciona carta
lblClickToconfigureFilters=Clic para configurar los filtros
lblShownOfTotalCards=Número de cartas mostradas / Total de cartas disponibles
lblToggleShowOrHideOptionsForCurrentView=Pulsar para mostrar/ocultar las opciones de la vista actual
lblFilterMenu=Menú de Filtro
lblShowFilters=Mostrar Filtros
lblAddOrEditFilter=Añadir/Editar Filtro
lblCurrentTextSearch=Búsqueda de texto actual
lblHideFilters=Ocultar Filtros
#AdvancedSearchFilter.java
lblEditExpression=Editar Expresión
lblRemoveFilter=Eliminar Filtro
lblClearFilter=Limpiar Filtro
#CardZoom.java
lblSwipeUpTo=Desliza hacia arriba para %s
lblSwipeDownDetailView=Desliza hacia abajo para cambiar a la vista de detalle
lblSwipeDownPictureView=Desliza hacia abajo para cambiar a la vista de imagen
#VGameMenu.java
lblNoPlayerPriorityNoDeckListViewed=Ningún jugador tiene prioridad en este momento, por lo que la lista de mazos no se puede ver.
#FilesPage.java
lblFiles=Archivos
lblStorageLocations=Ubicación del almacenamiento
lblCardPicsLocation=Ubicación de las Imágenes de las Cartas
lblDecksLocation=Ubicación de los Mazos
lblDataLocation=Ubicación de los Datos (por ejemplo, Configuración y Aventuras)
lblImageCacheLocation=Ubicación de la Caché de imágenes
lblRestartForgeMoveFilesNewLocation=Necesitarás reiniciar Forge para que este cambio tenga efecto. Asegúrate de mover todos los archivos necesarios a la nueva ubicación antes de hacerlo.
lblRestartRequired=Reinicio Requerido
lblSelect=Seleccionar %s
#AddBasicLandsDialog.java
lblLandSet=Conjunto de Tierras
lblAddBasicLandsAutoSuggest=Añadir Tierras Básicas a %s\n(para autosugerir haz doble clic en las estadísticas)
lblDeckStatisticsAutoSuggest=Estadísticas del mazo. Haz doble clic para autosugerir tierras básicas.
lblAssortedArt=Arte Variado
lblCardArtN=Arte de Carta {0}
lblNonLandCount=%d no tierras
lblOldLandCount=%d tierras
lblNewLandCount=%d tierras añadidas
lblNewTotalCount=%d cartas
#FDeckImportDialog.java
lblImportLatestVersionCard=Importar la última versión de la carta
lblUseOnlySetsReleasedBefore=Utilizar sólo las ediciones liberadas antes de:
lblUseOnlyCoreAndExpansionSets=Utiliza sólo ediciones core o de expansión
lblFollowingCardsCannotBeImported=Las siguientes cartas no pueden ser importadas debido a errores ortográficos, restricciones establecidas, o por no estar en Forge todavía:
lblImportRemainingCards=¿Importar las cartas restantes?
lblNoKnownCardsOnClipboard=No se han encontrado cartas conocidas en el portapapeles.\n\nCopia la lista del mazo en el portapapeles y, a continuación, vuelve a abrir este cuadro de diálogo.
#FDeckViewer.java
lblChangeSection=Change Section
lblDeckListCopiedClipboard=Lista de Mazo para ''{0}'' copiada al portapapeles.
#FSideboardDialog.java
lblUpdateMainFromSideboard=Actualiza el mazo principal desde el banquillo%s
#FVanguardChooser.java
lblRandomVanguard=Vanguard Aleatorio
#FOptionPane.java
lblYes=Sí
lblNo=No
#FSpinner.java
lblSelectANumber=Selecciona un número
#FTextField.java
lblCut=Cortar
lblCopy=Copiar
lblPaste=Pegar
#ListChooser.java
lblSearch=Buscar
#InputBase.java
lblPriority=Prioridad
lblTurn=Turno
lblPhase=Fase
lblEmpty=Vacío
lbltoResolve=para Resolver.
lblStormCount=Recuento de Tormentas
#InputAttack.java
lblCallBack=Recuperar
lblDisabled=Deshabilitado
lblSelectAttackCreatures=Selecciona las criaturas para atacar
lblSelectAttackTarget= o selecciona al jugador/planeswalker que deseas atacar.
lblSelectBandingTarget= Para atacar como una banda, selecciona una criatura atacante para activar su ''banda'' y luego selecciona otra para unirse a ella.
#InputBlock.java
lblSelectBlockTarget=Seleccione otro atacante para el que declarar los bloqueadores.
lblSelectBlocker=Selecciona criaturas para bloquear 
lblOrSelectBlockTarget= o seleccionar otro atacante para declarar bloqueadores.
lblMorph=Mutar
#PlayerControllerHuman.java
lblYouHaveWonTheCoinToss={0}, has ganado el lanzamiento de la moneda.
lblYouLostTheLastGame={0}, perdiste la última partida.
lblWouldYouLiketoPlayorDraw=¿Quieres jugar o ceder?
lblWhoWouldYouLiketoStartthisGame=¿Quién te gustaría que empezara esta partida? (Haz clic en el retrato)
lblPlay=Jugar
lblDraw=Ceder
lblTooFewCardsMainDeck=Muy pocas cartas en tu mazo principal (mínimo {0}), por favor realiza modificaciones a tu mazo de nuevo.
lblTooManyCardsSideboard=Demasiadas cartas en tu banquillo (máximo {0}), por favor realiza modificaciones a tu mazo de nuevo.
lblAssignCombatDamageWerentBlocked=¿Quieres asignar su daño de combate como si no estuviera bloqueado?
lblChosenCards=Cartas elegidas
lblAttacker=Atacante
lblTriggeredby=Activado por
lblChooseWhichCardstoReveal=Elige qué cartas revelar
lblChooseCardsActivateOpeningHandandOrder=Elige las cartas a activar desde la mano de apertura y su orden
lblActivateFirst=Activar primero
lblChooseOptionalCosts=Selecciona Costes opcionales
lblOptionalCosts=Costes opcionales
lblDoYouWanttoScry=¿Quieres adivinar?
lblChooseCardstoSpliceonto=Elige las cartas para unirlas
lblDoNextActioninSequence=Realizar la siguiente acción en secuencia
lblPleaseDefineanActionSequenceFirst=Por favor, define primero una secuencia de acción.
lblRememberActionSequence=Recordar la Secuencia de Acción
lblYouMustHavePrioritytoUseThisFeature=Debes tener prioridad para utilizar esta función.
lblNameTheCard=Nombra la carta
lblWhichPlayerShouldRoll=¿Qué jugador debe tirar?
lblChooseResult=Elige resultado
lblChosenCardNotPermanentorCantExistIndependentlyontheBattleground=La carta elegida no es un permanente o no puede existir independientemente en el campo de batalla.\nSi quieres lanzar un hechizo no permanente, o si quieres lanzar un hechizo permanente y colocarlo en la pila, por favor usa el botón de Lanzar Hechizo/Jugar Tierra.
lblError=Error
lblWinGame=Ganar la Partida
lblSetLifetoWhat=¿Fijar la vida a cuánto?
lblSetLifeforWhichPlayer=Fijar la vida de cada jugador
lblChoosePermanentstoTap=Elige los permanentes para girar
lblChoosePermanentstoUntap=Elige los permanentes para enderezar
lblWhichTypeofCounter=¿Qué tipo de contador?
lblHowManyCounters=¿Cuántos contadores?
lblRemoveCountersFromWhichCard=¿Quitar contadores de qué carta?
lblAddCountersToWhichCard=¿Añadir contadores a qué carta?
lblChooseaCard=Elige una carta
lblNoPlayerPriorityDeckCantBeTutoredFrom=Ningún jugador tiene prioridad en este momento, por lo que su mazo no puede ser tutorizado.
lblNoPlayerPriorityGameStateCannotBeSetup=Ningún jugador tiene prioridad en este momento, por lo que no se puede configurar el estado del juego.
lblErrorLoadingBattleSetupFile=¡Error al cargar el archivo de configuración de la batalla!
lblSelectCardstoAddtoYourDeck=Seleccione las cartas que quieres añadir a tu mazo
lblAddTheseToMyDeck=Añade esto a mi mazo
lblChooseaPile=Elige una pila
lblSelectOrderForSimultaneousAbilities=Seleccionar orden para habilidades simultáneas
lblReorderSimultaneousAbilities=Reordenar habilidades simultáneas
lblResolveFirst=Resolver primero
lblMoveCardstoToporBbottomofLibrary=Mover las cartas a la parte superior o inferior de la biblioteca
lblSelectCardsToBeOutOnTheBottomOfYourLibrary=Selecciona las cartas que desea colocar en la parte inferior de su biblioteca
lblCardsToPutOnTheBottom=Cartas para poner en la parte inferior
lblArrangeCardsToBePutOnTopOfYourLibrary=Organizar las cartas para colocarlas en la parte superior de la biblioteca
lblTopOfLibrary=Parte Superior de la Biblioteca
lblSelectCardsToBePutIntoTheGraveyard=Selecciona las cartas para ponerlas en el Cementerio
lblCardsToPutInTheGraveyard=Cartas para poner en el Cementerio
lblDiscardUpToNCards=Descarta hasta %d carta(s)
lblDiscardNCards=Descarta %d carta(s)
lblSelectNCardsToDiscardUnlessDiscarduType=Selecciona %d carta(s) para descartar, a menos que descartes un {0}.
lblCleanupPhase=Fase de Limpieza
lblSelectCardsToDiscardHandDownMaximum=Selecciona {0} carta(s) a descartar para reducir tu mano al máximo de {1} cartas.
lblChooseMinCardToDiscard=Elige %d carta(s) para descartar
lblDiscarded=Descartado
lblChooseDamageOrderFor=Selecciona el Orden de Daños para {0}
lblDamagedFirst=Dañado Primero
lblChooseBlockerAfterWhichToPlaceAttackert=Elige un bloqueador después del cual colocar {0} en el orden de daño; cancela para colocarlo primero.
lblPutCardOnTopOrBottomLibrary=¿Poner {0} en la parte superior o inferior de tu biblioteca?
lblChooseOrderCardsPutIntoLibrary=Elige el orden de las cartas para poner en la biblioteca
lblClosestToTop=Más cerca de la parte superior
lblChooseOrderCardsPutOntoBattlefield=Elige el orden de las cartas que quieres poner en el campo de batalla
lblPutFirst=Poner en primer lugar
lblChooseOrderCardsPutIntoGraveyard=Elige el orden de las cartas para poner en el cementerio
lblClosestToBottom=Más cerca de la parte inferior
lblChooseOrderCardsPutIntoPlanarDeck=Elige el orden de las cartas que quieres poner en el mazo planar
lblChooseOrderCardsPutIntoSchemeDeck=Elige el orden de las cartas que quieres poner en el mazo scheme
lblChooseOrderCopiesCast=Elige el orden de las copias que se van a invocar
lblDelveHowManyCards=¿Excavar cuántas cartas?
lblExileWhichCard=¿Exiliar qué carta({0}/{1})?
lblDestroy=destruir
lblSelectUpToNumTargetToAction=Selecciona hasta %d {0}(s) a {1}.
lblSelectNumTargetToAction=Seleccciona %d {0}(s) a {1}.
lblHighestBidder=El mejor postor
lblUseTriggeredAbilityOf=Utilizar habilidad activada de
lblExertAttackersConfirm=¿Ejercer Atacantes?
lblThereNoCardInPlayerZone=No hay cartas en {0} {1}
lblPutCardsOnTheTopLibraryOrGraveyard=¿Poner {0} en la parte superior de la biblioteca o en el cementerio?
lblLibrary=Biblioteca
lblGraveyard=Cementerio
lblTop=Superior
lblBottom=Inferior
lblNColorManaFromCard={0} {1} maná de {2}
lblPayManaFromManaPool=Pagar Maná de la Reserva de Maná
lblChooseATargetType=Elige un tipo {0}
lblUntap=Enderezar
lblOdds=Impares
lblEvens=Pares
lblLeaveTapped=Dejar girado
lblUntapAndSkipThisTurn=Enderezar (y saltarse este turno)
lblLeft=Izquierda
lblRight=Derecha
lblAddCounter=Añadir Contador
lblRemoveCounter=Eliminar Contador
lblWinTheFlip=ganar el lanzamiento
lblLoseTheFlip=perder el lanzamiento
lblChooseAResult=Elige un resultado
lblSelectPreventionShieldToUse=selecciona qué escudo de prevención utilizar
lblPlayerActivatedCardChooseMode={0} activó {1} - Elige un modo
lblNoPlayerHasPriorityCannotAddedManaToPool=Ningún jugador tiene prioridad en este momento, por lo que no se puede añadir maná a su reserva.
lblOverwriteExistFileConfirm=¿Sobrescribir un archivo existente?
lblFileExists=¡El archivo existe!
lblSelectGameStateFile=Selecciona el archivo de estado del juego
lblFileNotFound=Fichero no encontrado
lblPutCardInWhichPlayerZone=¿Poner carta en {0} para qué jugador?
lblPutCardInWhichPlayerBattlefield=¿Poner carta en el campo de batalla para qué jugador?
lblPutCardInWhichPlayerPlayOrStack=¿Poner carta en la pila / en juego para qué jugador?
lblCardShouldBeSummoningSicknessConfirm=¿Debería {0} verse afectado por la Enfermedad Invocadora?
lblCardShouldBeAddedToLibraryTopOrBottom=¿Debería añadirse {0} a la parte superior o inferior de la biblioteca?
lblExileCardsFromPlayerHandConfirm=¿Exiliar carta(s) de qué mano del jugador?
lblChooseCardsExile=Elegir las cartas para exilar
lblExileCardsFromPlayerBattlefieldConfirm=¿Exiliar carta(s) desde el campo de batalla de qué jugador?
lblRemoveCardBelongingWitchPlayer=¿Retirar la carta(s) perteneciente a qué jugador?
lblRemoveCardFromWhichZone=¿Retirar la carta(s) de qué zona?
lblChooseCardsRemoveFromGame=Elige las cartas que deseas eliminar del juego
lblRemoved=Eliminado
lblEnterASequence=Introduce una secuencia (IDs de carta y/o "oponente"/"yo"). (p.ej, 7, oponente, 18)
lblActionSequenceCleared=Secuencia de acción borrada.
lblRestartingActionSequence=Reinicio de la secuencia de acción.
lblErrorPleaseCheckID=Error: Comprueba los IDs y asegúrate de que están separados por espacios y/o comas.
lblErrorEntityWithId=Error: Entidad con ID
lblNotFound=no encontrado
lblChooseAnnounceForCard=Selecciona {0} para {1}
lblSacrifice=Sacrificio
lblLookCardInPlayerZone=Mirando las cartas en {0} {1}
lblPlayerZone={0} {1}
lblActionFromPlayerDeck={0} del Mazo {1}
#AbstractGuiGame.java
lblConcedeCurrentGame=Esto concederá la partida actual y perderás.\n\n¿Conceder de todos modos?
lblConcedeTitle=¿Conceder Partida?
lblConcede=Conceder
lblCloseGameSpectator=Esto cerrará la partida y no podrás volver a verla.\n\n¿Cerrar de todos modos?
lblCloseGame=¿Cerrar Partida?
lblWaitingForOpponent=Esperando al oponente...
lblYieldingUntilEndOfTurn=Cediendo hasta el final del turno.\nPuedes cancelar esta cesión para realizar una acción.
lblStopWatching=Dejar de Observar
lblEnterNumberBetweenMinAndMax=Introduce un número entre {0} y {1}:
lblEnterNumberGreaterThanOrEqualsToMin=Introduce un número mayor o igual a {0}:
lblEnterNumberLessThanOrEqualsToMax=Introduce un número menor o igual a {0}:
#PlayerOutcome.java
lblWonBecauseAllOpponentsHaveLost=ha ganado porque todos los oponentes han perdido
lblWonDueToEffectOf=ha ganado debido al efecto de ''%s''
lblConceded=ha concedido
lblLostTryingToDrawCardsFromEmptyLibrary=ha perdido intentando robar cartas de una biblioteca vacía
lblLostBecauseLifeTotalReachedZero=ha perdido porque el total de la vida llegó a 0
lblLostBecauseOfObtainingTenPoisonCounters=ha perdido debido a la obtención de 10 contadores de veneno
lblLostBecauseAnOpponentHasWonBySpell=ha perdido porque un oponente ha ganado por el hechizo ''%s''
lblLostDueToEffectOfSpell=ha perdido debido al efecto del hechizo ''%s''
lblLostDueToAccumulationOf21DamageFromGenerals=ha perdido debido a la acumulación de 21 de daño de los generales
lblAcceptedThatTheGameIsADraw=ha aceptado que la partida es un empate
lblLostForUnknownReasonBug=ha perdido por una razón desconocida (esto es un error)
#ViewWinLose.java
btnNextGame=Siguiente Juego
btnStartNewMatch=Iniciar Nueva Partida
btnQuitMatch=Salir de la Partida
lblItsADraw=¡Es un empate!
lblTeamWon=¡El equipo %s ha ganado!
lblWinnerWon=¡%s ha ganado!
lblGameLog=Registro del Juego
#NewDraftScreen.java
lblLoadingNewDraft=Cargando nuevo Draft...
#LoadDraftScreen.java
lblDoubleTapToEditDeck=Pulsa 2 veces para editar el mazo (Pulsación prologanda para ver)
lblMode=Modo:
lblYouMustSelectExistingDeck=Debes seleccionar un mazo existente o construir un mazo a partir de un nuevo juego de booster draft.
lblWhichOpponentWouldYouLikeToFace=¿A qué oponente te gustaría enfrentarte?
lblSingleMatch=Partida individual
#NewGauntletScreen.java
lblGauntletText1=En el modo Desafío, selecciona un mazo y juega contra varios oponentes.
lblGauntletText2=Configura a cuántos oponentes deseas enfrentarte y qué mazos o tipos de mazos jugarán.
lblGauntletText3=Luego, intenta derrotar a todos los oponentes de la IA sin perder una partida.
lblSelectGauntletType=Seleccione el Tipo de Desafío
lblCustomGauntlet=Desafío Personalizado
lblGauntletContest=Concurso de Desafío
lblSelectYourDeck=Seleccciona Tu Mazo
lblSelectDeckForOpponent=Seleccionar Mazo para el Oponente
lblSelectGauntletContest=Seleccionar Concurso de Desafío
#PuzzleScreen.java
lblPuzzleText1=En el Modo Puzzle se carga un rompecabezas que tienes que ganar en un tiempo/forma predeterminados.
lblPuzzleText2=Para comenzar, pulsa el botón Inicio y selecciona un puzzle de una lista.
lblPuzzleText3=Tu objetivo se mostrará en una ventana emergente cuando se inicie el puzzle y también se especificará en una carta de efectos especiales que se colocará en tu zona de comandos.
lblChooseAPuzzle=Elige un puzzle
lblLoadingThePuzzle=Cargando el puzzle...
#InputPassPriority.java
lblCastSpell=lanzar hechizo
lblPlayLand=jugar tierra
lblActivateAbility=activar abilidad
lblYouHaveManaFloatingInYourManaPoolCouldBeLostIfPassPriority=Tienes maná flotando en tu reserva de maná que podría perderse si pasas la prioridad ahora.
lblYouWillTakeManaBurnDamageEqualAmountFloatingManaLostThisWay=Recibirás un daño por quemadura de maná igual a la cantidad de maná flotante perdido de esta manera.
lblManaFloating=Maná Flotante
#InputPayManaOfCostPayment.java
lblPayManaCost=Paga el coste de maná:
lblLifePaidForPhyrexianMana=(%d de vida pagado por el maná filaxiano)
lblClickOnYourLifeTotalToPayLifeForPhyrexianMana=Haga clic en el total de su vida para pagar la vida por el maná filaxiano.
lblClickOnYourLifeTotalToPayLifeForBlackMana=Haga clic en el total de su vida para pagar la vida de maná negro.
lblClickOnYourLifeTotalToPayLifeForPhyrexianOrBlackMana=Haga clic en el total de su vida para pagar la vida por maná filoxiano o maná negro.
#GameLogFormatter.java
lblLogScryTopBottomLibrary=%s adivinó %top carta(s) de la parte superior de la biblioteca y %bottom carta(s) de la parte inferior de la biblioteca
lblLogScryTopLibrary=%s adivinó %top carta(s) de la parte superior de la biblioteca
lblLogScryBottomLibrary=%s adivinó %bottom carta(s) de la parte inferior de la biblioteca
lblLogSurveiledToLibraryGraveyard={0} escrutó {1} carta(s) a la parte superior de la biblioteca y {2} carta(s) al cementerio
lblLogSurveiledToLibrary={0} escrutó {1} carta(s) a la parte superior de la biblioteca
lblLogSurveiledToGraveyard={0} escrutó {1} carta(s) al cementerio
lblLogCardAbilityFizzles=La habilidad {0} se desvanece.
lblCast=lanzar
lblTriggered=accionado
lblActivated=activado
lblLogPlayerActionObjectWitchTarget={0} {1} {2} con el objetivo de {3}
lblLogPlayerActionObject={0} {1} {2}
lblLogPlayerChosenModeForCard={0} ha elegido {1} para {2}.
lblLogPlayerHasRestoredControlThemself={0} ha restaurado el control sobre sí mismo
lblLogPlayerControlledTargetPlayer={0} es controlado por {1}
lblDeathtouch=Toque mortal
lblAsM1M1Counters=Como contadores -1/-1
lblRemovingNLoyaltyCounter=Eliminando {0} contador de lealtad
lblSourceDealsNDamageToDest={0} inflinge {1} de daño ({2}) a {3}.
lblLogPlayerPlayedLand={0} jugó {1}
lblLogTurnNOwnerByPlayer=Turno {0} ({1})
lblLogAsPoisonCounters=(como contadores de veneno)
lblCombat=combate
lblNonCombat=no combate
lblLogSourceDealsNDamageOfTypeToDest={0} inflinge {1} {2} de daño a {3}{4}.
lblLogPlayerReceivesNPosionCounterFrom={0} recibe {1} contador de veneno de {2}
lblLogPlayerAssignedAttackerToAttackTarget={0} asignó a {1} para atacar a {2}.
lblLogPlayerDidntBlockAttacker={0} no bloqueó a {1}.
lblLogPlayerAssignedBlockerToBlockAttacker={0} asignó {1} para bloquear a {2}.
lblPlayerHasMulliganedDownToNCards=%s ha hecho mulligan a %d cartas.
lblPlayerDidntAttackThisTurn=%s no atacó este turno.
#FormatFilter.java
lblAllSetsFormats=Todas los Ediciones/Formatos
lblOtherFormats=Otros Formatos...
lblChooseSets=Selecciona Ediciones...
#HistoricFormatSelect.java
lblChooseFormat=Selecciona Formato
#TriggerAdapt.java
lblAdapt=Adaptar
#TriggerAttached.java
lblAttachee=Acoplado
#TriggerAttackerBlocked.java
lblNumberBlockers=Número de Bloqueadores
lblBlocker=Bloqueador
#TriggerAttackersDeclared.java
lblNumberAttackers=Número de Atacantes
#TriggerAttackerUnblockedOnce.java
lblAttackingPlayer=Jugador Atacante
lblDefenders=Defensores
#TriggerBecomeMonarch.java
lblPlayer=Jugador
#TriggerBecomeMonstrous.java
lblMonstrous=Monstruoso
#TriggerBecomeRenowned.java
lblRenowned=Renombrado
#TriggerBecomesTarget.java
lblSource=Origen
lblTarget=Objetivo
#TriggerBecomesTargetOnce.java
lblTargets=Objetivos
#TriggerBlockersDeclared.java
lblBlockers=Bloqueadores
#TriggerChampioned.java
lblChampioned=Promovido
#TriggerChangesController.java
lblChangedController=Controlador Cambiado
#TriggerChangesZone.java
lblZoneChanger=Cambia de Zona
#TriggerChangesZoneAll.java
lblAmount=Cantidad
#TriggerCounterAdded.java
lblAddedOnce=Añadido una vez
#TriggerCountered.java
lblCountered=Contrarrestado
lblCause=Motivo
#TriggerCounteredRemoved.java
lblRemovedFrom=Eliminado de
#TriggerCrewed.java
lblVehicle=Vehículo
lblCrew=Tripulación
#TriggerCycled.java
lblCycled=Ciclado
#TriggerDamageDealtOnce.java
lblDamageSource=Origen del Daño
lblDamaged=Dañado
#TriggerDamagePrevented.java
lblDamageTarget=Dañar Objetivo
#TriggerDestroyed.java
lblDestroyed=Destruido
lblDestroyer=Destructor
#TriggerDevoured.java
lblDevoured=Devorado
#TriggerDiscarded.java
lblDiscarded=Descartado
#TriggerEvolved.java
lblEvolved=Evolucionado
#TriggerExerted.java
lblExerted=Ejecutado
#TriggerExiled.java
lblExiled=Exiliado
#TriggerExploited.java
lblExploited=Explotado
lblExploiter=Explotador
#TriggerExplores.java
lblExplorer=Explorador
#TriggerFight.java
lblFighter=Luchador
#TriggerLandPlayed.java
lblLandPlayed=Tierra jugada
#TriggerLifeGained.java
lblGainedAmount=Cantidad Ganada
#TriggerLifeLost.java
lblLostAmount=Cantidad Perdida
#TriggerPayCumulativeUpkeep.java
lblMana=Maná
#TriggerPayLife.java
lblPaidAmount=Cantidad Pagada
#TriggerPhaseIn.java
lblPhasedIn=En Fase
#TriggerPhaseOut.java
lblPhasedOut=Fuera de Fase
#TriggerRoller.java
lblRoller=Tirador de dados
#TriggerPlaneswalkedFrom.java
lblPlaneswalkedFrom=Planeswalked Desde
#TriggerPlaneswalkedTo.java
lblPlaneswalkedTo=Planeswalked A
#TriggerRegenerated.java
lblRegenerated=Regenerado
#TriggerRevealed.java
lblRevealed=Revelado
#TriggerSacrificed.java
lblSacrificed=Sacrificado
#TriggerScry.java
lblScryer=Escrutador
#TriggerSearchLibrary.java
lblSearcher=Buscador
#TriggerShuffled.java
lblShuffler=Barajeador
#TriggerSpellAbilityCast.java
lblActivator=Activador
#TriggerSpellAbilityCast.java
lblSpellAbility=Habilidad de Hechizo
#TriggerTaps.java
lblTapped=Girado
#TriggerTapsForMana.java
lblTappedForMana=Girado para Maná
lblProduced=Producido
#TriggerTransformed.java
lblTransformed=Transformado
#TriggerTurnFaceUp.java
lblTurnFaceUp=Poner la cara hacia arriba
#TriggerUnattach.java
lblObject=Objeto
lblAttachment=Adjunto
#TriggerUntaps.java
lblUntapped=Enderezado
#TriggerVote.java
lblVoters=Votantes
#PermanentCreatureEffect.java
lblCreature=Criatura
#LimitedWinLoseController.java
btnRestartRound=Reiniciar Ronda
btnTournamentInfo=Info del Torneo
btnNextRound=Siguiente Ronda
btnWonRound=HAS GANADO LA RONDA 
btnWonTournament=***¡FELICIDADES! ¡HAS GANADO EL TORNEO!***
btnLoseRound=HAS PERDIDO EN LA RONDA 
btnQuit=Salir
btnContinue=Continuar
btnRestart=Reiniciar
#TournamentWinLoseController.java
btnSaveQuit=Guardar y Salir
lblCongratulations=¡FELICIDADES!
lblThroughTournament=¡Lograste superar el torneo!
lblDefeated=¡DERROTADO!
lblFailedTournament=No has conseguido pasar el torneo.
#GauntletWinLoseController.java
lblGauntletTournament=¡Conseguiste superar el desafío!
lblFailedGauntlet=No has podido superar el desafío.
#QuestTournamentController.java
lblLeaveTournamentDraftWarning1=Si te retiras ahora, este torneo se acabará para siempre.\nConservarás las cartas que has sacado, pero no recibirás ningún otro premio.\n\n¿Sigues queriendo dejar el torneo?
lblLeaveTournamentDraftWarning2=¡Te quedan partidas por jugar!\nSi dejas el torneo antes de tiempo, perderás tus potenciales ganancias futuras.\nSeguirás recibiendo ganancias como si te hubieras rendido en tu próxima partida y te quedarás con las cartas que has sacado.\n\n¿Sigues queriendo dejar el torneo?
lblReallyQuit=¿Realmente quieres abandonar?
lblForPlacing=Para colocar  
lblHaveBeAward=, has sido premiado 
lblTournamentReward=Recompensa del Torneo
lblParticipateingTournamentReward=Por participar en el torneo, se le ha premiado con la siguiente carta promocional:
lblCreditsAwarded=Créditos ganados
lblBoosterPack=Paquete de Refuerzo
lblAwarded=Premiado
lblFoundCards=Has encontrado las siguientes cartas en el interior
lblRareAwarded=Premiado con carta rara
lblSelectRareAwarded=, puedes seleccionar una carta rara o mítica del bloque drafted.
lblSelectACard=Selecciona una Carta
lblSelectKeepCard=Seleccione una carta para conservarla:
lblAddToCollection=ha sido añadido a tu colección!
lblCardAdded=Carta Añadida
lblBonusToken=Bonus Token
lblHaveBeAwardToken=, ¡has sido premiado con una ficha!\nUsa fichas para crear nuevos drafts para jugar.
lblWouldLikeSaveDraft=¿Te gustaría guardar este draft en el modo de draft normal?
lblSaveDraft=Guardar Draft
lblNoAvailableDraftsMessage=¡No tienes ningún set de draft desbloqueado!\nVuelve más tarde cuando hayas desbloqueado más sets.
lblNoAvailableDrafts=No hay Drafts disponibles
lblEntryFeeOfDraftTournament=La cuota de inscripción para este torneo de booster draft es 
lblWouldLikeCreateTournament= créditos.\n¿Te gustaría gastar una ficha y crear este torneo?
lblCreatingDraftTournament=Creación de un Torneo de Booster Draft
lblUnexpectedCreatingDraftTournament=Error inesperado al crear un torneo de draft 
lblPleaseReportBug=. Por favor, informe de esto como un error.
lbl1stPlace=1er Puesto: 
lbl2ndPlace=2o Puesto: 
lbl3rdPlace=3er Puesto: 
lbl4thPlace=4o Puesto: 
lblTime= tiempo
lblCollectPrizes=Recoger Premios
lblCurrentlyInDraft=Actualmente estás en un draft.\nDeberías dejar o terminar ese draft antes de empezar otro.
lblYouNeed=Necesitas 
lblMoreCredits=créditos más para entrar en este torneo.
lblNotEnoughCredits=No hay suficientes créditos
lblTournamentCosts=Este torneo cuesta 
lblSureEnterTournament= créditos para entrar.\n¿Está seguro de que desea entrar?
lblEnterDraftTournament=¿Entrar en el Torneo de Draft?
lblLeaveDraftConfirm=Esto terminará con el actual draft y no podrás volver a unirte a este torneo.\nTus créditos serán reembolsados y el draft será eliminado.\n\n¿Abandonar de todos modos?
lblLeave=Abandonar
lblDeckInvalid=Mazo Inválido
lblAlreadyMatchPleaseWait=Ya hay un partida en curso.\nPor favor, espera a que termine la ronda actual antes de intentar continuar.
#DraftingProcessScreen.java
lblSaveDraftAs=Guardar este draft como
lblAlreadyDeckName=Ya hay un mazo llamado ''
lblOverwriteConfirm=''. ¿Sobreescribir?
lblOverwriteDeck=¿Sobreescribir Mazo?
lblEndDraftConfirm=Esto terminará con el draft actual y no podrás reanudarlo.\n\n¿Abandonar de todos modos?
lblLeaveDraft=¿Abandonar Draft?
#Match.java
lblAICantPlayCards=La IA no puede jugar bien estas cartas
lblAnteCardsRemoved=Estas cartas de ante fueron eliminadas
#CEditorDraftingProcess.java
lblQuitWithoutSaving=Salir sin guardar
lblQuitDraft=Salir de Draft
lblDraftPicks=Draft Picks
lblPackNCards=Pack {0} - Cards
#LoadQuestScreen.java
lblLoadingExistingQuests=Cargando las Aventuras existentes...
lblNewQuest=Nuevo
lblRename=Renombrar
lblEnterNewQuestName=Introduce un nuevo nombre para la aventura:
lblRenameQuest=Renombrar Aventura
lblDeleteQuest=Borrar Aventura
#NewQuestScreen.java
lblDifficulty=Dificultad
lblStartingPoolColors=Colores de inicio del pool
lblStartingPoolOptions=Opciones de inicio del pool
lblAllowDuplicatesStartingPool=Permitir duplicados en el pool de inicio
lblIncludeArtifactsStartingPool=Incluir artefactos en el pool de inicio
lblDefinedFormat=Formato definido
lblOnlyInStartingPoolAvailable=Sólo estarán disponibles los sets que se encuentren en el pool inicial.
lblCustomFormatWithoutRestrictionGame=Has definido un formato personalizado que no contiene ningún set.\nEsto iniciará un juego sin restricciones.\n\n¿Continuar?
lblCustomFormatWithoutRestrictionPrized=Has definido un formato personalizado que no contiene ningún set.\nEsto elegirá todas las ediciones sin restricción como premiadas.\n\n¿Continuar?
lblCreatingNewQuest=Creando nueva aventura...
#QuestBazaarScreen.java
lblMerchantDoesHaveCommodity=El comerciante no tiene nada útil para la venta.
lblBuy=Comprar
#QuestMenu.java
lblStatistics=Estadísticas
lblLoadingCurrentQuest=Cargando la aventura actual...
#QuestPrefsScreen.java
lblSellingPercentageBase=Base del porcentaje de ventas
lblSellingPercentageMax=Porcentaje de venta máximo
lblSellingPriceMax=Precio de venta máximo
lblDifficultyAdjustmentsAll=Ajustes de Dificultad (Todos)
lblDifficultyAdjustmentsEasy=Ajustes de Dificultad (Fácil)
lblDifficultyAdjustmentsMedium=Ajustes de Dificultad (Medio)
lblDifficultyAdjustmentsHard=Ajustes de Dificultad (Difícil)
lblDifficultyAdjustmentsExpert=Ajustes de Dificultad (Experto)
lblWinsForBooster=Gana para el Booster
lblWinsForRankIncrease=Ganancias por Aumento de Rango
lblWinsForMediumAI=Ganancias para la IA Media
lblWinsForHardAI=Ganancias para la IA Difícil
lblWinsForExpertAI=Ganancias para la IA Experta
lblSaveFailed=Error al Guardar - 
#QuestSpellShopScreen.java
lblMaximumSellingCredits=El precio máximo de venta es de %d créditos.
lblSellCardsAt=Vender cartas a
lblTheirValue=% de su valor.\n
lblSell=Vender
lblItem=ítem
lblCardsForSale=Cartas en Venta
lblSellAllExtras=Vender todos los extras
lblYourCards=Tus Cartas
#QuestStatsScreen.java
lblTournamentResults=Resultados de los Torneos
lblQuestStatistics=Estadísticas de la Aventura
#QuestTournamentsScreen.java
lblWinner=Ganador
lblQuarterfinals=CUARTOS DE FINAL
lblSemifinals=SEMIFINALES
lblFinalMatch=PARTIDA FINAL
#DualListBox.java
lblSelectOrder=Seleccionar Orden
#HumanPlay.java
lblIfYouDo=si lo haces
lblOr=o
lblDoYouWantPay=¿Quieres pagar
lblDoYouWantPayNLife=¿Quieres pagar {0} de vida?
lblDoyouWantTo=¿Quieres
lblDoYouWantMillNCardsOrDoAction=¿Quieres moler {0} carta(s)? {1}
lblDoYouWantFlipNCoinOrDoAction=¿Quieres lanzar {0} moneda(s)? {1}
lblDoYouWantRemoveNTargetTypeCounterFromCard=¿Quieres quitar el contador {0} {1} de {2}?
lblDoYouWantRemoveCountersFromCard=¿Quieres quitar los contadores de {0}?
lblDoYouWantExileNCardsFromYourLibrary=¿Quieres exiliar {0} carta(s) de tu biblioteca?
lblDoYouWantExileAllCardYouGraveyard=¿Quieres exiliar todas las cartas de tu cementerio?
lblDoYouWantDiscardYourHand=¿Quieres descartar tu mano?
lblDoYouWantSpendNTargetTypeCounter=¿Quieres gastar {0} {1} contador?
lblDoYouWantLetThatPlayerDrawNCardOrDoAction=¿Quieres dejar que ese jugador robe {0} carta(s)?{1}
lblDoYouWantDrawNCardOrDoAction=¿Quieres robar {0} carta(s)?{1}
lblSelectRemoveCounterCard=Seleccione una carta para eliminar un contador
lblSelectRemoveCounterType=Selecciona el tipo de contadores que deseas eliminar
lblExileFromZone=Exiliar de {0}
lblPutCardFromWhoseZone=¿Poner cartas de quién {0}?
lblPutCardToLibrary=Ponga las cartas en la Biblioteca
lblPutIntoLibrary=poner en la biblioteca.
lblGainControl=obtener el control.
lblReturnToHand=devolver a la mano.
lbldiscard=descartar.
lblReveal=mostrar
lblTap=girar
lblCurrentCard=Carta Actual
lblSelectNSpecifyTypeCardsToAction=Selecciona %d {0} carta(s) a {1}
#AbandonEffect.java
lblWouldYouLikeAbandonSource=¿Te gustaría abandonar el scheme {0}?
#ActivateAbilityEffect.java
lblChooseManaAbility=Elige una habilidad de maná:
#AddTurnEffect.java
lblPlayerTakesExtraTurn={0} lleva un turno extra.
#AmassEffect.java.
lblChooseAnArmy=Elige un ejército para poner los contadores
#AssignGroupEffect.java
lblChooseAbilityForObject=Elige la habilidad para {0}
#AttachEffect.java
lblDoYouWantAttachSourceToTarget=¿Quieres anexar {0} a {1}?
lblSelectAPlayerAttachSourceTo={0} - Selecciona el jugador al que se va a anexar.
lblSelectACardAttachSourceTo={0} - Seleccione una carta a la que anexar.
#BidLifeEffect.java
lblBidLife=Elige una puja más alta
lblChooseStartingBid=Elige una apuesta inicial
lblDoYouWantTopBid=¿Quieres hacer una apuesta máxima? Apuesta actual \=
lblTopBidWithValueLife=oferta más alta con {0} de vida
#BondEffect.java
lblSelectACardPair=Selecciona una carta para emparejarla con
#ChangeCombatantsEffect.java
lblChooseDefenderToAttackWithCard=Elige con qué defensor atacar con {0}
#ChangeTargetsEffect.java
lblDoYouWantChangeAbilityTargets=¿Quieres cambiar los objetivos de {0}?
#ChangeTextEffect.java
lblChooseColorReplace=Elige una palabra de color para reemplazarla
lblChooseNewColor=Elige una nueva palabra de color
#ChangeZoneEffect.java
lblDoYouWantMoveTargetFromOriToDest=¿Quieres mover {0} de {1} a {2}?
lblPutThatCardFromPlayerOriginToDestination=Poner esa carta desde {0} {1} hasta {2}
lblSearchPlayerZoneConfirm=¿Buscar {0} {1}?
lblCardMatchSearchingTypeInAlternateZones=las cartas coinciden con tu tipo de búsqueda en las Zonas Alternativas.
lblLookingCardIn=Mirando las cartas en
lblDoYouWantPlayCard=¿Quieres jugar {0}?
lblSelectCardFromPlayerZone=Selecciona una carta de {0} {1}
lblSelectUpToNumCardFromPlayerZone=Selecciona hasta {0} cartas de {1} {2}
lblSelectCardsFromPlayerZone=Selecciona cartas de {0} {1}
lblCancelSearchUpToSelectNumCards=¿Cancelar la Búsqueda? Se pueden seleccionar hasta {0} cartas más.
#ChangeZoneAllEffect.java
lblMoveTargetFromOriginToDestination=¿Mover {0} de {1} a {2}?
#ChooseCardEffect.java
lblChoose=Elegir
lblSelectCreatureWithTotalPowerLessOrEqualTo=Seleccione la(s) criatura(s) con una fuerza total menor o igual a {0}.
lblTotalPowerNum=Fuerza Total: {0}
lblCancelChooseConfirm=¿Cancelar Elegir?
#ChooseCardNameEffect.java
lblChooseACardName=Elige un nombre de carta
lblChooseASpecificCard=Elige un nombre de carta {0}.
lblPlayerPickedChosen={0} escogió {1}
#ChooseColorEffect.java
lblChooseAColor=Elige un color
lblChooseNColors=Choose {0} color
lblAtLastChooseNumColors=Elige {0} o más colores
lblChooseSpecifiedRangeColors=Elige entre {0} y {1} colores
#ChooseDirectionEffect.java
lblLeftClockwise=Izquierda (sentido horario)
lblRightAntiClockwise=Derecha (sentido antihorario)
lblChooseDirection=Elige una dirección
#ChooseGenericEffect.java
lblChooseOne=Elige uno
#ChooseNumberEffect.java
lblChooseNumber=Elige un número
lblPlayerChoseNum={0} eligió {1}
#ChoosePlayerEffect.java
lblChoosePlayer=Elige un jugador
#ChooseSourceEffect.java
lblChooseSource=Elige una fuente
#ClashEffect.java
lblChooseOpponent=Elige un adversario
lblReveals=muestra
lblWinsClash=gana el enfrentamiento
lblLosesClash=pierde el enfrentamiento
#CloneEffect.java
lblDoYouWantCopy=¿Quieres copiar {0}?
#ControlExchangeVariantEffect.java
lblChooseCards=Elige las cartas
#CopyPermanentEffect.java
lblCopyPermanentConfirm=¿Copiar este permanente?
lblDefender=defensor
#CopySpellAbilityEffect.java
lblDoyouWantCopyTheSpell=¿Quieres copiar el hechizo {0}?
lblSelectMultiSpellCopyToStack=Selecciona {0} hechizo para copiar a la pila
lblSelectASpellCopy=Selecciona un hechizo para copiar
#CounterEffect.java
lblRemoveDestination=un destino a eliminar
#CountersMoveEffect.java
lblChooseTakeCountersCard=Elige la carta de la cual tomar {0} contadores
lblTakeHowManyTargetCounterFromCard=¿Coge cuántos contadores {0} de {1}?
lblChooseCardToGetCountersFrom=Elige las cartas para coger los contadores {0} de {1}.
lblPutHowManyTargetCounterOnCard=¿Poner cuántos contadores {0} en {1}?
lblTakeHowManyTargetCounters=¿Coge cuántos contadores {0}?
#CountersProliferateEffect.java
lblChooseProliferateTarget=Elige cualquier número de permanentes y/o jugadores para proliferar
#CountersPutEffect.java
lblChooseACreatureWithLeastToughness=Elige una criatura con la menor resistencia
lblSelectCounterTypeAddTo=Selecciona el tipo de contador para añadirlo a
lblHowManyCounters=¿Cuántos contadores?
lblChooseAnOpponent=Elige un adversario
lblDoYouWantPutTargetP1P1CountersOnCard=¿Quieres poner {0} contadores +1/+1 en {1}?
#CountersPutOrRemoveEffect.java
lblSelectCounterTypeToAddOrRemove=Selecciona el tipo de contadores a añadir o eliminar
lblWhatToDoWithTargetCounter=Qué hacer con ese contador ''{0}''
#CountersRemoveEffect.java
lblAllCounters=todos los contadores
lblACounters=un contador
lblCounters=contadores
lblChooseCardsToTakeTargetCounters=Elige las cartas de las que coger {0} contadores
lblSelectRemoveCountersNumberOfTarget=Selecciona el número de {0} contadores a eliminar
lblSelectCountersTypeToRemove=Selecciona el tipo de contadores a eliminar
#DamageDealEffect.java
lblDoyouWantDealTargetDamageToTarget=¿Quieres hacer {0} de daño a {1}?
#DigEffect.java
lblChooser=Elector
lblWouldYouLikeProceedWithOptionalAbility=¿Te gustaría proceder con la habilidad opcional para
lblChooseACardToLeaveTargetLibraryTop=Elige una carta para dejarla encima de la biblioteca {0}
lblChooseACardLeaveTarget=Elige una carta para dejar en {0} {1}
lblChooseCardsPutIntoZone=Elige la(s) carta(s) a poner en {0}
lblChooseCardPutOnTargetLibraryBottom=Elige la(s) carta(s) a poner en la parte inferior de la biblioteca {0}
lblChooseCardPutOnTargetLibraryTop=Elige la(s) carta(s) a poner en la parte superior de la biblioteca {0}
lblPlayerPickedCardFrom={0} eligió carta(s) de
lblNoValidCards=No hay cartas válidas
#DigUntilEffect.java
lblDoYouWantDigYourLibrary=¿Quieres escarbar en tu biblioteca?
lblDoYouWantPutCardToZone=¿Quieres poner esa carta a {0}?
#DiscardEffect.java
lblWouldYouLikeRandomDiscardTargetCard=¿Te gustaría descartar {0} carta(s) aleatoria(s)?
lblPlayerHasChosenCardsFrom={0} ha elegido una o varias cartas de
#DrawEffect.java
lblDoYouWantDrawCards=¿Quieres robar {0}?
lblHowMayCardDoYouWantDraw=¿Cuántas cartas quieres robar?
#EncodeEffect.java
lblDoYouWantExileCardAndEncodeOntoYouCreature=¿Quieres exiliar a {0} y codificarlo en una criatura que controlas?
lblChooseACreatureYouControlToEncode=Elige una criatura que controlas para codificar
#ExploreEffect.java
lblRevealedForExplore=Revelado para Explorar
lblPutThisCardToYourGraveyard=¿Poner esta carta en tu cementerio?
#FlipCoinEffect.java
lblHeads=cara
lblTails=cruz
lblCallCoinFlip=Llamar al lanzamiento de la moneda
lblWin=ganar
lblLose=perder
#LifeSetEffect.java
lblLifeTotal=Vida Total
#ManaEffect.java
lblDoYouWantAddMana=¿Quieres agregar maná?
lblSelectManaProduce=Seleccione el Maná a producir
lblChooseSingleColorFromTarget=Elige un solo color de {0}
#ManifestEffect.java
lblChooseCardToManifest=Elige las cartas para manifestar
#MeldEffect.java
lblChooseCardToMeld=Elige una carta para fundirla con
#MillEffect.java
lblDoYouWantPutLibraryCardsTo=¿Quieres poner la(s) carta(s) de la biblioteca a {0}?
#MultiplePilesEffect.java
lblChooseCardsInTargetPile=¿Elegir las cartas en la Pila {0}?
#PeekAndRevealEffect.java
lblRevealingCardFrom=Mostrando las cartas de
lblRevealCardToOtherPlayers=¿Mostrar las cartas a otros jugadores?
#PlayEffect.java
lblChooseUpTo=Elige hasta
lblSelectCardToPlay=Selecciona una carta para jugar
#ProtectAllEffect.java
lblChooseAProtection=Elige una protección
#PumpEffect.java
lblApplyPumpToTarget=¿Aplicar la bomba a {0}?
#RearrangeTopOfLibraryEffect.java
lblDoyouWantShuffleTheLibrary=¿Quieres barajar la biblioteca?
#RepeatEffect.java
lblDoYouWantRepeatProcessAgain=¿Quiere repetir este proceso de nuevo?
#RevealHandEffect.java
lblDoYouWantRevealYourHand=¿Quieres descubrir tu mano?
#RollPlanarDiceEffect.java
lblPlayerRolledResult={0} lanzó {1}
#SacrificeEffect.java
lblDoYouWantPayEcho=¿Quieres pagar Eco
lblPayEcho=Pagar Eco
lblDoYouWantSacrifice=¿Quieres sacrificar?
#SetStateEffect.java
lblFaceDownCardCantTurnFaceUp=La carta boca abajo no se puede girar boca arriba
#ShuffleEffect.java
lblHaveTargetShuffle=¿Ha barajado {0}?
#SurveilEffect.java
lblDoYouWantSurveil=¿Quieres vigilar?
#TapOrUntapAllEffect.java
lblPermanents=Permanentes
lblTapOrUntapTarget=¿Girar o Enderezar {0}?
#TwoPilesEffect.java
lblSelectCardForFaceDownPile=Selecciona las cartas para un montón boca abajo
lblDivideCardIntoTwoPiles=Dividir las cartas en dos montones
lblChoosesPile=elige Montón
lblEmptyPile=Montón vacío
#UntapEffect.java
lblSelectCardToUntap=Selecciona las cartas que quieres enderezar
#VoteEffect.java
lblVote=Votar
lblCurrentVote=Votos actuales
lblHowManyAdditionalVotesDoYouWant=¿Cuántos votos adicionales quieres?
#InputPayMana.java
lblChooseManaAbility=Elige la habilidad de maná
#VDevMenu.java
lblUnlimitedLands=Jugar Tierras Ilimitadas
lblGenerateMana=Generar Maná
lblViewAll=Ver Todas las Cartas
lblSetupGame=Configurar el Estado del Juego
lblDumpGame=Volcar el Estado del Juego
lblTutor=Tutor para la Carta
lblAddCounterPermanent=Añadir Contadores a la Carta
lblSubCounterPermanent=Quitar Contadores a la Carta
lblTapPermanent=Girar Permanentes
lblUntapPermanent=Enderezar Permanentes
lblSetLife=Establecer la Vida del Jugador
lblCardToBattlefield=Añadir Carta al Campo de batalla
lblExileFromPlay=Exiliar Carta del Juego
lblCardToHand=Añadir Carta a la Mano
lblExileFromHand=Exiliar Carta de la Mano
lblCardToLibrary=Añadir Carta a la Biblioteca
lblCardToGraveyard=Añadir Carta al Cementerio
lblCardToExile=Añadir Carta a Exiliar
lblCastSpellOrPlayLand=Lanzar Hechizo/Jugar Tierra
lblRepeatAddCard=Repetir Añadir Última Carta
lblRemoveFromGame=Quitar Carta del Juego
lblRiggedRoll=Rollo Plano montado
lblWalkTo=Planeswalk a
#ZoneType.java
lblHandZone=mano
lblLibraryZone=biblioteca
lblGraveyardZone=cementerio
lblBattlefieldZone=campo de batalla
lblExileZone=exilio
lblFlashbackZone=flashback
lblCommandZone=mando
lblStackZone=pila
lblSideboardZone=banquillo
lblAnteZone=ante
lblSchemeDeckZone=mazo scheme
lblPlanarDeckZone=mazo planar
lblNoneZone=ninguna
#BoosterDraft.java
lblChooseBlock=Selecciona Bloque
lblBlockNotContainSetCombinations={0} no contiene ninguna combinación de ediciones.
lblChooseSetCombination=Selecciona Combinación de Ediciones
lblNotFoundCustomDraftFiles=No se han encontrado archivos de draft personalizados.
lblChooseCustomDraft=Selecciona Draft Personalizado
lblChooseSetForNPack=Elige edición para el Pack {0} de {1}
#SealedCardPoolGenerator.java
lblChooseSealedDeckFormat=Elige Formato de Mazo Sellado
lblSaveCardPoolAs=Guardar este conjunto de cartas como
lblSaveCardPool=Guardar Conjunto de Cartas
lblDeckExistsReplaceConfirm=''{0}'' ya existe. ¿Quieres reemplazarlo?
lblSealedDeckGameExists=Existe un juego de Mazo Sellado
lblChooseAnEdition=Selecciona una edición
lblChoosePackNumberToPlay=Escoge los packs con los que jugar
lblNotFoundCustomSealedFiles=No se encontraron archivos de sellado personalizados.
lblChooseCustomSealedPool=Elige Conjunto de Sellado Personalizado
lblHowManyBoosterPacks=¿Cuántos paquetes de refuerzo?
#DialogChooseSets.java
lblDisplayRecentSetRepints=Mostrar reimpresiones compatibles de ediciones más recientes
lblSelectRandomSets=Seleccionar Ediciones Aleatorias
lblSelectNumber=Número a seleccionar
lblCore=Core
lblExpansion=Expansión
lblFormatRestrictions=Restricciones de Formato
lblLegacyOrVintage=Legacy/Vintage
lblModernCardFrame=Marco de Carta Moderno
lblNoFormatRestriction=Sin Restricción de Formato
lblRandomizeSets=Aleatorizar Ediciones
lblClearSelection=Borrar Selección
lblShowOptions=Mostrar Opciones
lblHideOptions=Esconder Opciones
lblCoreSets=Ediciones Core
lblExpansions=Expansiones
lblOtherSets=Otras ediciones
#CMatchUI.java
lblAbilities=Habilidades
#VAutoYields.java
lblDisableAllAutoYields=Deshabilitar Todas los Auto Cesiones
lblRemoveYield=Eliminar Cesión
lblNoActiveAutoYield=No hay auto-cesiones activas.
lblNoAutoYield=No Auto-Cesiones
#GameEntityPicker.java
lblChoices=Opciones
#ConquestRewardDialog.java
lblSkip=Saltar
#ConquestChaosBattle.java
lblGreat=Genial
#ConquestData.java
lblExileCard=Exiliar Carta
lblExileNCard=Exilia {0} Cartas
lblExileFollowCardsToReceiveNAE=Exilia el siguiente {0} para recibir {1} {2}?\n
lblCurrentPlaneswalkerCannotBeExiled=El actual planeswalker no puede ser exiliado.
lblCannotCommanderWithDefinedDeck=No se puede exiliar a un comandante con un mazo definida.
lblCardCannotBeExiledCommandersCard={0} está en uso por los siguientes comandantes y no puede ser exiliado:\n{1}
lblRetrieveCard=Recuperar carta
lblRetrieveNCard=Recuperar {0} cartas
lblNotEnoughShardsToRetrieveCards=No hay suficientes fragmentos para recuperar {0}.
lblSpendAECostToRetrieveCardsFromExile=¿Gastar {0} {1} para recuperar el siguiente {2} del exilio?\n
lblAetherShards=Fragmentos de Éter
lblPlaneswalkEmblems=Emblemas de Planeswalk
lblTotalWins=Ganancias Totales
lblTotalLosses=Pérdidas Totales
lblConqueredEvents=Eventos Vencidos
lblUnlockedCards=Cartas Desbloqueadas
#QuestWinLoseController.java
lblQuitByPayCredits=Renunciar (-15 Créditos)
lblSpoilsWonAnteCard=¡Botín! Cartas ganadas en la apuesta
lblLootedLostAnteCard=¡Saqueado! Cartas perdidas en la apuesta
lblAchieving25WinStreakAwarded=Por lograr una racha de 25 victorias, ¡has sido premiado con una ficha de reclutamiento!\nUsa estas fichas para generar nuevos torneos.
lblBonusDraftTokenReward=Recompensa de Bonificación de la Ficha de Draft
lblAchievedNWinStreakWinMTypeCards=¡Has logrado una racha de {0} victorias y has ganados {1} {2} cartas!
lblJustWonTenRandomRares=¡Acabas de ganar 10 raras al azar!
lblChooseBonusBoosterFormat=Seleccione la bonificación del formato de refuerzo
lblBonusFormatBoosterPack=¡Bonificación del paquete de refuerzo del formato "{0}"!
lblChooseBonusBoosterSet=Selecciona la edición de la bonificación de refuerzo
lblBonusSetBoosterPack=¡Bonificación del Paquete de Refuerzo {0}!
lblChallengeCompletedBountyIS=Desafío Completado.\n\nRecompensa del desafío: {0} créditos.
lblChallengeRewardsForEvent=Recompensas del Desafío para "{0}"
lblYouHaveLostNCredits=¡Pierdes! Has perdido {0} créditos.
lblGameplayResults=Resultados del Juego
#MessageUtil.java
lblResultIs=Resultado: {0}
lblPlayerRandomChosenNumberIs=El número elegido aleatoriamente para {0} es {1}
lblPlayerChoosesNumberIs={0} elige el número: {1}
lblPlayerChooseValueOfEffectOfCard={0} elige {1} para el efecto de {2}
lblPlayerFlipComesUpValue=El lanzamiento de {0} sale {1}
lblPlayerActionFlip={0} {1} el lanzamiento
lblPlayerChooseValue={0} elige {1}
lblPlayerVoteValue={0} vota {1}
lblCardEffectValueIs=El valor del efecto de {0} es {1}
lblCardEffectToTargetValueIs=El valor del efecto de {0} para {1} es {2}
#CardListChooser.java
lblAreYouSureWantPickCard=¿Estás seguro de que quieres elegir ''{0}''?
lblSelectThisCardConfirm=¿Selecciona esta carta?
#PlayerView.java
lblCommanderCastCard=Cast from command zone {0} times
lblCommanderCastPlayer={0} cast from command zone {1} times
lblCommanderDealNDamageToPlayer=Daño del comandante a {0} de {1}: {2}\r\n
lblNCommanderDamageFromOwnCommander=Daño al comandante por parte de su propio comandante {0}: {1}\r\n
lblNCommanderDamageFromPlayerCommander=Daño del comandante desde {0} {1}: {2}\r\n
lblUnlimited=ilimitado
lblLifeHas=Vida: {0}
lblTypeCounterHas={0} contadores: {1}
lblCardInHandHas=Cartas en la mano: {0}/{1}
lblLandsPlayed=Tierras jugadas: {0}/{1}
lblCardDrawnThisTurnHas=Cartas robadas este turno: {0}
lblDamagepreventionHas=Prevención de daños: {0}
lblIsExtraTurn=Turno Extra: Sí
lblExtraTurnCountHas=Contadore de Turno Extra: {0}
lblAntedHas=Apostado: {0}
#VStack.java
lblAlwaysYes=Siempre Sí
lblAlwaysNo=Siempre No
lblZoomOrDetails=Zoom/Detalles
#AdvancedSearch.java
lblRulesText=Texto de las reglas
lblKeywords=Palabras clave
lblPlane=Plano
lblRegion=Región
lblColorCount=Contador de Color
lblSubtype=Subtipo
lblGenericCost=Coste Genérico
lblManaCost=Coste de Maná
lblFirstPrinting=Primera Impresión
lblAverageCMC=Media de CMC
lblMainDeck=Mazo Principal
lblMainDeckSize=Tamaño del Mazo Principal
lblSideboardSize=Tamaño del Banquillo
lblOrigin=Origen
lblDeckAverageCMC=Media de CMC del Mazo
lblDeckContents=Contenidos del Mazo
lblDeckSize=Tamaño del Mazo
lblIsTrue=es true
lblIsFalse=es false
lblEqual=\=
lblNotEqual=<>
lblGreaterThan=>
lblLessThan=<
lblGreaterThanOrEqual=>\=
lblLessThanOrEqual=<\=
lblBetweenInclusive=<\=|<\=
lblBetweenExclusive=<|<
lblContains=contiene
lblStartsWith=empieza por
lblEndsWith=finaliza por
lblIsExactly=es exactamente
lblIsAnyOf=es cualquiera de
lblContainsAnyOf=contiene cualquiera de
lblContainsAllOf=contiene todo de
lblContainAnyOf=contiene cualquiera de
lblContainAllOf=contiene todo de
lblContainsCard=contiene carta
lblContainsXCopiesCard=contiene X copias de la carta
lblHowManyCopiesOfN=¿Cuántas copias de {0}?
lblSelectAFilterType=Selecciona un tipo de filtro
lblSelectOperatorFor=Selecciona un operador para {0}
lblSelectingFilter=Selecciona Filtro...
lblLoadingKeywords=Cargando palabras clave...
#LoadSealedScreen.java
lblYouMustSelectExistingSealedPool=Debes seleccionar un mazo existente o construir un mazo de un pool sellado.
#LoadGauntletScreen.java
lblYouMustCreateAndSelectGauntlet=Debes crear y seleccionar un desafío.
lblSelectGauntletDeck=Selecciona Mazo para el Desafío
lblEnterNewGauntletGameName=Introduce un nuevo nombre para el desafío:
lblRenameGauntlet=Renombrar Desafío
lblPleaseSpecifyGauntletName=Por favor, especifica el nombre del desafío.
lblGauntletNameExistsPleasePickAnotherName=Ya existe un desafío con ese nombre. Por favor, elige otro nombre para el desafío.
lblAreYouSuerDeleteGauntlet=¿Estás seguro de que quieres borrar {0}?
lblDeleteGauntlet=Borrar Desafío
#LoadConquestScreen.java
lblLoadingExistingConquests=Cargando Conquistas Existentes...
lblOldConquestDataPutIntoDirAndRestartForge=¿Datos antiguos de la conquista? Ponlos en {0} y reinicia Forge.
lblEnterNewConquestName=Introduce un nuevo nombre para la conquista:
lblRenameConquest=Renombrar Conquista
lblPleaseSpecifyConquestName=Por favor, especifica un nombre de conquista.
lblConquestNameExistsPleasePickAnotherName=Ya existe una conquista con ese nombre. Por favor, elige otro nombre de conquista.
lblAreYouSuerDeleteConquest=¿Estás seguro de que quieres borrar {0}?
lblDeleteConquest=Borrar Conquista
#NewConquestScreen.java
lblStartingNewConquest=Empezando una nueva conquista...
lblSelectStartingPlane=Selecciona el Plano de inicio\n(Pulsa en el arte para más info)
lblSelectStartingCommander=Selecciona el Comandante de inicio
lblSelectStartingPlaneswalker=Selecciona el Planeswalker de inicio
#ConquestStatsScreen.java
lblAllPlanes=Todos los Planos
#MultiStepWizardScreen.java
lblBack=Atrás
lblNext=Siguiente
lblFinish=Finalizar
#ConquestPrefsScreen.java
lblConquestPreference=Preferencias de Conquista
lblBaseDuplicateValue=Valor de Duplicar Base
lblBaseExileValue=Valor de Exiliar Base
lblBaseRetrieveCost=Coste de Recuperación Base
lblBasePullCost=Coste de Tirada Base
lblUncommonMultiplier=Multiplicador de Infrecuentes
lblRareMultiplier=Multiplicador de Raras
lblMythicMultiplier=Multiplicador de Míticas
lblStartingShards=Fragmentos Iniciales
lblChaosWheelShardValue=Valor del Fragmento de la Ruleta del Caos
lblBoosterPacks=Paquetes de Refuerzo
lblCommons=Comunes
lblUncommons=Infrecuentes
lblRares=Raras
lblBoostersPerMythic=Refuerzos por Mítica
lblBaseConquerReward=Recompensa de Conquista Base
lblChaosWheelBonus=Bonus de la Ruleta del Caos
lblFirstPlaneUnlockCost=Coste de Desbloqueo del Primer Plano
lblCostIncreasePerUnlock=Aumento del Coste por Desbloqueo
lblChaosBattles=Batallas del Caos
#ConquestMenu.java
lblTheMultiverse=El Multiverso
lblTheAether=El Éter
lblPlaneswalk=Planeswalk
lblLoadingCurrentConquest=Cargando la conquista actual...
#ConquestCommandersScreen.java
lblSelectCommander=Selecciona Comandante
lblCantSelectDeckBecause=No se puede seleccionar {0} \nMazo {1}
#ConquestAEtherScreen.java
lblShardsAE=Shards: {0}
lblHaveNAEShards=Fragmentos: {0} {1}
lblTapToPullFromAE=Pulsa para sacar del Éter\n{0}
lblSelectCaptionFilter=Selecciona Filtro {0}
#ConquestCollectionScreen.java
lblExile=Exiliar
lblRetrieve=Recuperar
lblExileRetrieveProportion=Exiliar cartas innecesarias a un valor de {0}%.\nRecuperar cartas exiliadas por un valor de {1}%.
lblRetrieveForNAE=Recuperar de {0} {1}
lblExileForNAE=Exiliar de {0} {1}
#ConquestBattle.java
lblRetry=Reintentar
lblQuit=Salir
#ConquestMultiverseScreen.java
lblAllPlanesUnlockedNotify=Con la sensación de que no necesitas más emblemas de planeswalker, intentas aprovechar el Éter para otra recompensa, causando un disturbio caótico. Una entidad desconocida es invocada desde el Éter. Se acerca a ti y se produce una batalla caótica...
lblAllPlanesUnlocked=Todos los Planos Desbloqueados
lblReceivedBoosterPack=Paquete de Refuerzo Recibido
lblReceivedBoosterPackNOfTotal=Paquete de Refuerzo Recibido\n({0} o {1})
lblReceivedAetherShards=Fragmentos de Éter Recibidos
lblReceivedAetherShardsForDuplicateCards=Fragmentos de Éter Recibidos por Cartas Duplicadas
lblReceivedBonusPlaneswalkEmblems=Bonus de Emblemas de Planeswalk Recibidos
lblStartingBattle=Iniciando la batalla...
lblChaosApproaching=El caos se aproxima...
lblBattle=Batalla
#ConquestDeckEditor.java
lblConquestCommander=Comandante de la Conquista
#ConquestPlaneSelector.java
lblThisPlaneHasNoDesc=Este plano no tiene descripción.
#ConquestUtil.java
lblHistoriiansWillRecallYourConquestAs=Los historiadores recordarán tu conquista como:
lblConquestName=Nombre de la Conquista
#HumanCostDecision.java
lblChooseXValueForCard={0} - Elige un Valor para X
lblSelectOneSameNameCardToDiscardAlreadyChosen=Selecciona una de las cartas con el mismo nombre para descartarla. Ya elegida:
lblSelectNMoreTargetTypeCardToDiscard=Selecciona {0} {1} más para descartar.
lblDoYouWantCardDealNDamageToYou=¿Quieres que {0} te haga {1} de daño?
lblDrawNCardsConfirm=¿Robar {0} Carta(s)?
lblExileConfirm=¿Exiliar {0}?
lblExileNCardsFromYourZone=Exilia {0} carta(s) de tu {1}
lblExileFromWhoseZone=Exilia {0} de quién 
lblExileProgressFromZone=Exilia {0}/{1} de {2}
lblToBeExiled=Para ser exiliado
lblExileFromStack=Exiliar de la Pila
lblExileNCardFromYourTopLibraryConfirm=¿Exiliar la carta {0} desde la parte superior de su biblioteca?
lblChooseAnExiledCardPutIntoGraveyard=Elige una carta exiliada para ponerla en el cementerio
lblToGraveyard=Al cementerio
lblExertCardConfirm=¿Ejecutar {0}?
lblSelectACostToExert=Selecciona un/a {0} para ejecutar ({1} pendiente)
lblGainNTargetControl=Gana el control de {0} {1}
lblCardChooseAnOpponentToGainNLife={0} - Elige un oponente para ganar {1} de vida
lblMillNCardsFromYourLibraryConfirm=¿Moler {0} carta(s) de tu biblioteca?
lblPayNLifeConfirm=¿Pagar {0} de vida?
lblPayEnergyConfirm={0}?\n(Tienes {1} {2})
lblPutCardToLibraryConfirm=¿Poner {0} en la biblioteca?
lblPutNCardsFromYourZone=Poner {0} carta(s) de tu {1}
lblFromZonePutToLibrary=Poner de {0} a la biblioteca
lblPutCardsFromWhoseZone=¿Poner cartas del {0} de quién?
lblPutZoneCardsToLibrary=Poner cartas de {0} a la biblioteca
lblPutNTypeCounterOnTarget=Poner {0} {1} contadores en {2}
lblReturnCardToHandConfirm=¿Devolver {0} a la mano?
lblNTypeCardsToHand=Devolver {0} {1} carta(s) a la Mano
lblSelectNCardOfSameColorToReveal=Selecciona {0} Carta del mismo color para mostrar.
lblSelectNMoreTypeCardsTpReveal=Selecciona {0} más {1} carta(s) para mostrar.
lblSelectTargetCounter=Selecciona {0} para quitar un contador
lblRemoveCounterFromCard=quitar contador de la carta
lblRemoveAllCountersConfirm=¿Quitar todos los contadores?
lblRemoveNTargetCounterFromCardPayCostConfirm=Paga el coste: ¿Quitar el contador de {0} {1} de {2}?
lblRemoveCountersFromAInZoneCard=Quitar contador(es) de una carta en {0}
lblSacrificeCardConfirm=¿Sacrificar {0}?
lblSelectATargetToSacrifice=Selecciona un {0} para sacrificar ({1} pendiente)
lblSelectOneOfCardsToTapAlreadyChosen=Selecciona una de las cartas para girar. Ya elegido: 
lblSelectACreatureToTap=Selecciona una criatura para girar.
lblEnoughValidCardNotToPayTheCost=No quedan suficientes cartas válidas para girar para pagar el coste.
lblCostPaymentInvalid=Pago del coste no válido
lblSelectATargetToTap=Selecciona un/a {0} para girar ({1} pendiente)
lblSelectATargetToUntap=Selecciona un/a {0} para enderezar ({1} pendiente)
lblUnattachCardConfirm=¿Desanexar {0}?
#CostExile.java
lblExileTargetsFromYourZone=Exiliar {0} de tu {1}
lblExileTarget=Exiliar {0}
lblExileAllCardsFromYourZone=Exilia todas las cartas de tu {0}
lblExileTargetsYourControl=Exilia {0} que controles
lblExileNCardFromSameZone=Exilia la carta {0} del mismo {1}
lblExileNCardFromYourZone=Exilia la carta {0} de tu {1}
lblExileNTargetFromSameZone=Exilia {0} del mismo {1}
#ReplacementHandler.java
lblChooseFirstApplyReplacementEffect=Elige un efecto de reemplazo para aplicar primero.
lblApplyCardReplacementEffectToCardConfirm=¿Aplicar efecto de reemplazo de {0} a {1}?\r\n{2}
lblApplyReplacementEffectOfCardConfirm=¿Aplicar efecto de reemplazo de {0}?\r\n{1}
#SleeveSelector.java
lblSelectSleevesFroPlayer=Selecciona Fundas para {0}
#SEditorIO.java
lblPleaseTitleBoxNameYourDeck=Por favor, nombra tu mazo usando el cuadro de ''Título''.
lblSaveErrorWarning=¡Error al Guardar!
lblThisWillCreateNewDeckNameIs=Esto creará un nuevo mazo llamado {0}. ¿Continuar?
lblCreateDeckConfirm=¿Crear Mazo?
lblSaveChangesConfirm=¿Guardar Cambios?
#CCardScript.java
lblSaveChangesToDestConfirm=¿Guardar Cambios a {0}?
#BugReporter.java
lblReport=Reportar
lblDiscardError=Descartar
lblAutoSubmitBugReports=Enviar informes de errores automáticamente
lblReportCrash=Reportar un fallo
lblThereErrorWasDuringSaving=Ocurrió un error al guardar. ¡Lo siento!\n{0}
lblErrorSavingFile=Error guardando fichero
#CardDetailPanel.java
lblCardNameAndCost=Nombre de la Carta y Coste
lblCardType=Tipo de la Carta
lblCardID=ID de la Carta
lblCardPTOrLoyalty=P/T de la Carta o Lealtad
#ArcaneMaster.java
lblArcaneMaster=Maestro Arcano
lblWinGameWithOutCasting=Gana una partida sin realizar un lanzamiento de hechizo
lblMore3Spells=más de 3 hechizos
lblMore2Spells=más de 2 hechizos
lblMore1Spell=más de 1 hechizo
lblAnySpells=cualquier hechizo
lblSpell=Hechizo
#Blackjack.java
lblBlackjack=Blackjack
lblWinGameFromYourCommanderDealing=Gana una partida de tu comandante que reparte
lblNCombatDamage={0} de daño de combate
lblDamage=Daño
#ChallengeAchievements.java
lblChromatic=Cromático
lblWinGameAfterCasting5CSpell=Gana una partida después de lanzar un hechizo de 5 colores
lblGreatColorComesPower=Con grandes requisitos de color viene un gran poder.
lblEpic=Épico
lblWinGameAfterResolvingWithEpicSpell=Gana una partida después de resolver un hechizo con la palabra clave Épico
lblWhenItsYouLastSpellBetterMakeCount=Cuando sea el último hechizo que lances, ¡mejor que lo hagas valer!
lblWinGameUsingTargetDeck=Gana una partida usando un mazo {0}
#DeckedOut.java
lblDeckedOut=Engalanado
lblWinGameFromOpponent=Ganar una partida de un oponente
lblDrawingEmptyLibrary=robando en una biblioteca vacía
lblDrawingEmptyLibraryByNTurn=robando en una biblioteca vacía por turno {0}
#Domain.java
lblDomain=Dominio
lblWinGameWithOneOfEachBasicLandOnTheBattlefield=Gana una partida con cada una de las tierras básicas del campo de batalla
lblAbleToCastAnytingNiceBeing=Es agradable ser capaz de hacer cualquier cosa que quieras.
#GameWinStreak.java
lblGameWinStreak=Racha de Juegos Ganados
lblWinNGamesInARow=Gana {0} juegos seguidos
#Hellbent.java
lblHellbent=Desviar la luz
lblWinGameWithNoCardsInYour=Gana un juego sin cartas en tu
lblhandOrlibrary=mano o biblioteca
lblHandOrLibraryOrGraveyard=mano, biblioteca o cementerio
lblHandOrLibraryOrGraveyardOrBattlefield=mano, biblioteca, cementerio o campo de batalla
#LifeToSpare.java
lblLifeToSpare=Vida para perdonar
lblWinGameWith=Gana un juego con
lblMoreThanStartedLifeN={0} de vida más con la que comenzaste
#ManaFlooded.java
lblManaFlooded=Inundado de Maná
lblWinGameWithLeast=Gana un juego con al menos
lblNLandOnTheBattlefield={0} tierras en el campo de batalla
lblLand=Tierra
#ManaScrewed.java
lblManaScrewed=Arruinado de Maná
lblWinGameOnlyPlaing=Gana una partida a pesar de jugar sólo
lblNLands={0} tierra(s)
#MatchWinStreak.java
lblMatchWinStreak=Racha de Partidas Ganadas
lblWinNMatchesInARow=Gana {0} partidas seguidas
#NeedForSpeed.java
lblNeedForSpeed=Necesidad de Velocidad
lblWinGameByNTurn=Gana una partida en el turno {0}
#NoCreatures.java
lblNoCreatures=Sin Criaturas
lblWithNoCreatures=sin criaturas
lblIMNotReallyAnimalPerson=No soy una persona de animales.
#NoLands.java
lblNoLands=Sin Tierras
lblWithNoLands=sin tierras
lblIMorePreferManaFromArtificial=Prefiero el maná de fuentes más artificiales.
#NoSpells.java
lblNoSpells=Sin Hechizos
lblWithOnlyCreaturesAndLands=con sólo criaturas y tierras
lblILetMyArmyTalking=Dejo que mi ejército hable.
#Overkill.java
lblOverkill=Excesivo
lblWinGameWithOppentAt=Gana un juego con el oponente en
lblNLife={0} de vida
#PlaneswalkerAchievements.java
lblPlaneswalkerUltimates=Planeswalker Ultimates
lblWinGameAfterActivatingCardUltimate=Gana un juego después de activar el último {0}
#Poisoned.java
lblPoisoned=Envenenado
lblWinGameByGivingOppoent=Gana un juego dándole al oponente
lblNPoisonCounters={0} contadores de veneno
lblCounter=Contador
#RagsToRiches.java
lblRagsToRiches=De los harapos a las riquezas
lblWinGameAfterMulliganingTo=Ganar un juego después de hace mulligan sobre
lblNCards={0} carta(s)
#StormChaser.java
lblStormChaser=Cazatormentas
lblWinGameAfterCasting=Gana un juego después de lanzar
lblNSpellInSingleTurn={0} hechizos en un solo turno
#TotalGameWins.java
lblTotalGameWins=Total de Juegos Ganados
lblWinNGames=Gana {0} Juegos
#TotalMatchWins.java
lblTotalMatchWins=Total de Partidas Ganadas
lblWinNMatches=Gana {0} Partidas
lblMatch=Partida
#TotalPuzzlesSolved.java
lblTotalPuzzlesSolved=Total de Puzzles Resueltos
lblSolveNPuzzles=Resuelve {0} puzzles
#VariantWins.java
lblWinNVariantGame=Gana {0} {1} juego
#AbstractMulligan.java
lblPlayerKeepNCardsHand={0} ha mantenido una mano de {1} cartas
#VSubmenuAvatars.java
lblAvatars=Avatars
#AltWinAchievements.java
lblAlternateWinConditions=Alternate Win Conditions
lblWinGameWithCard=Win a game with {0}
#VSubmenuOnlineLobby.java
lblLobby=Lobby
lblConnectToServer=Connect to Server
lblOnlineLobbyTitle=Online Multiplayer: Lobby
lblLeaveLobbyConfirm=Leave lobby?
lblLeaveLobbyDescription=Leave lobby? Doing so will shut down all connections and stop hosting.
#VDetail.java
lblCardDetail=Card Detail
#VCardDesigner.java
lblCardDesigner=Card Designer
lblSaveAndApplyCardChanges=Save and Apply Card Changes
#VCardScript.java
lblCardScript=Card Script
#VPicture.java
lblCardPicture=Card Picture
#VProbabilities.java
lblDrawOrder=Draw Order
lblClickHereToReshuffle=CLICK HERE TO RE-SHUFFLE
lblSeeANewSampleShuffle=See a new sample shuffle
lblSampleHand=SAMPLE HAND
lblRemainingDraws=REMAINING DRAWS
#VStatistics.java
lblTotalCards=Total cards
lblTotalManaCost=Total mana cost
lblAverageManaCost=Average mana cost
lblCardByColorTypeCMC=CARDS BY COLOR, TYPE AND CMC:
lblBreakdownOfColorTypeCMC=Breakdown of cards by color, type and CMC
lblColoredManaSymbolsINManaCost=COLORED MANA SYMBOLS IN MANA COST:
lblAmountOfManaSymbolsInManaCostOfCards=Amount of mana symbols in mana cost of cards
lblMulticolorCardCount=Multicolor Card Count
lblBlackCardCount=Black Card Count
lblBlueCardCount=Blue Card Count
lblGreenCardCount=Green Card Count
lblRedCardCount=Red Card Count
lblWhiteCardCount=White Card Count
lblColorlessCardCount=Colorless Card Count
lblBlackManaSymbolCount=Black Mana Symbol Count
lblBlueManaSymbolCount=Blue Mana Symbol Count
lblGreenManaSymbolCount=Green Mana Symbol Count
lblRedManaSymbolCount=Red Mana Symbol Count
lblWhiteManaSymbolCount=White Mana Symbol Count
lblArtifactCardCount=Artifact Card Count
lblCreatureCardCount=Creature Card Count
lblEnchantmentCardCount=Enchantment Card Count
lblInstantCardCount=Instant Card Count
lblLandCardCount=Land Card Count
lblPlaneswalkerCardCount=Planeswalker Card Count
lblSorceryCardCount=Sorcery Card Count
lblCMCNCardCount=CMC {0} Card Count
#FFileChooser.java
lblNewFolder=New Folder
lblInvalidFolder=Invalid Folder
lblInvalidName=Invalid Name
lblInvalidFile=Invalid File
lblCannotAddNewFolderToInvaildFolder=Cannot add new folder to invalid folder.
lblEnterNewFolderName=Enter name for new folder
lblEnterFolderNameNotValid="{0}" is not a valid folder name.
lblNoFolderExistsWithSelectPath=No folder exists with the selected path.
lblNoFileExistsWithSelectPath=No file exists with the selected path.
lblCannotRenameFileInInvalidFolder=Cannot rename file in invalid folder.
lblEnterNewNameForFolder=Enter new name for folder
lblEnterNewNameForFile=Enter new name for file
lblEnterNameNotValid="{0}" is not a valid name.
lblAreYouSureProceedDelete=Are you sure you wish to proceed with delete? This action cannot be undone.
lblDeleteFolder=Delete Folder
lblDeleteFile=Delete File
lblRenameFolder=Rename Folder
lblRenameFile=Rename File
lblCouldBotDeleteFile=Could not delete file.
#FloatingZone.java
lblRightClickToUnSort=- sorted by name (right click in title to not sort)
lblRightClickToSort=(right click in title to sort)
lblPlayerZoneNCardSortStatus={0} {1} ({2}) {3}
#OnlineMenu.java
lblOnline=Online
lblShowChatPanel=Show Chat Panel
#CardOverlaysMenu.java
lblCardName=Card Name
lblPowerOrToughness=Power/Toughness
lblAbilityIcon=Ability Icon
lblShow=Show
#VField.java
lblField=Field
lblPlayField={0} Field
lblNoPlayerForEDocID=NO PLAYER FOR {0}
#VHand.java
lblYourHand=Your Hand
lblPlayerHand={0} Hand
lblNoPlayerHand=NO PLAYER Hand
#PlayerDetailsPanel.java
lblHandNOfMax=Hand ({0}/{1})
lblGraveyardNCardsNTypes=Graveyard ({0}) Types[{1}]
lblLibraryNCards=Library ({0})
lblExileNCards=Exile ({0})
lblFlashbackNCards=Flashback cards ({0})
lblCommandZoneNCards=Command zone ({0})
lblWhiteManaOfN=White mana ({0})
lblBlueManaOfN=Blue mana ({0})
lblBlackManaOfN=Black mana ({0})
lblRedManaOfN=Red mana ({0})
lblGreenManaOfN=Green mana ({0})
lblColorlessManaOfN=Colorless mana ({0})
#FTitleBarBase.java
lblLockTitleBar=lock Title Bar
lblUnlockTitleBar=Unlock Title Bar
lblRestoreDown=Restore Down
lblMaximize=Maximize
lblMinimize=Minimize
#QuestFileLister.java
lblNameAndRank=Name | Rank
lblModeAndDifficulty=Mode | Difficulty
lblRecordAndAssets=Record | Assets
lblXWinOfYLost={0} W/{1} L
lblDeleteThisQuest=Delete this quest
lblRenameThisQuest=Rename this quest
lblRenameQuestTo=Rename quest to
lblQuestRename=Quest Rename
#StartingPoolType.java
lblUnrestricted=Unrestricted
lblCasualOrHistoricFormat=Casual/Historic format
lblCustomFormat=Custom format
lblEventOrStartDeck=Event or starter deck
lblMySealedDeck=My sealed deck
lblMyDraftDeck=My draft deck
lblPredefinedCube=Predefined cube
#DevModeMenu.java
lblDeveloperCorner=Developer''s Corner
#CSubmenuPuzzleSolve.java
lblPleaseFirstSelectAPuzzleFromList=Please select a puzzle from the list first!
lblNoSelectedPuzzle=No puzzle selected
#CSubmenuPuzzleCreate.java
lblWhoShouldBeFirstTakeTurn=Who should be the first to take a turn?
lblWelcomePuzzleModeMessage=Welcome to the Create a Puzzle mode.\n\nPlease make sure that Developer Mode is enabled in Forge preferences.\nRemember that rule enforcement is active, so players will lose the game\nfor drawing from empty library!
#CDock.java
lblTargetingArcsOff=Targeting arcs: Off
lblTargetingArcsCardMouseover=Targeting arcs: Card mouseover
lblTargetingArcsAlwaysOn=Targeting arcs: Always on
#ListCardArea.java
lblDone=Done
#DeckImport.java
lblSideboardSummayLine=Line for sideboard summary
lblImportedDeckSummay=Imported deck summary will appear here
lblDeckImporter=Deck Importer
lblPasteTypeDecklist=Paste or type a decklist
lblExpectRecognizedLines=Expect the recognized lines to appear
lblDeckImporterSummaryOfMain=Main: {0} cards recognized, {1} unknown cards
lblDeckImporterSummaryOfSideboard=Sideboard: {0} cards recognized, {1} unknown cards
#CEditorTokenViewer.java
lblAllTokens=All Tokens
#StartRenderer.java
lblClickToAddTargetToFavorites=Click to add {0} to your favorites
lblClickToremoveTargetToFavorites=Click to remove {0} to your favorites
#PhaseIndicator.java
#translate html*** please keep HTML Tags
htmlPhaseUpkeepTooltip=<html>Phase: Upkeep<br>Click to toggle.</html>
htmlPhaseDrawTooltip=<html>Phase: Draw<br>Click to toggle.</html>
htmlPhaseMain1Tooltip=<html>Phase: Main 1<br>Click to toggle.</html>
htmlPhaseBeginCombatTooltip=<html>Phase: Begin Combat<br>Click to toggle.</html>
htmlPhaseDeclareAttackersTooltip=<html>Phase: Declare Attackers<br>Click to toggle.</html>
htmlPhaseDeclareBlockersTooltip=<html>Phase: Declare Blockers<br>Click to toggle.</html>
htmlPhaseFirstStrikeDamageTooltip=<html>Phase: First Strike Damage<br>Click to toggle.</html>
htmlPhaseCombatDamageTooltip=<html>Phase: Combat Damage<br>Click to toggle.</html>
htmlPhaseEndCombatTooltip=<html>Phase: End Combat<br>Click to toggle.</html>
htmlPhaseMain2Tooltip=<html>Phase: Main 2<br>Click to toggle.</html>
htmlPhaseEndTurnTooltip=<html>Phase: End Turn<br>Click to toggle.</html>
htmlPhaseCleanupTooltip=<html>Phase: Cleanup<br>Click to toggle.</html>
#GuiChoose.java
lblSideboardForPlayer=Sideboard for {0}
lblOtherInteger=Other...
#DeckImportController.java
lblReplaceCurrentDeckConfirm=This will replace the contents of your current deck with these cards.\n\nProceed?
lblReplaceCurrentDeck=Replace Current Deck
lblReplace=Replace
#FNetOverlay.java
lblChat=Chat
lblSend=Send
#CSubmenuOnlineLobby.java
lblUnableStartServerPortAlreadyUse=Unable to start server, port already in use!
lblStartingServer=Starting server...
lblConnectingToServer=Connecting to server...
#NetConnectUtil.java
lblOnlineMultiplayerDest=This feature is under active development.\nYou are likely to find bugs.\n\n - = * H E R E   B E   E L D R A Z I * = -\n\nEnter the URL of the server to join.\nLeave blank to host your own server.
lblHostingPortOnN=Hosting on port {0}.
lblShareURLToMakePlayerJoinServer=Share the following URL with anyone who wishes to join your server. It has been copied to your clipboard for convenience.\n\n{0}\n\nFor internal games, use the following URL: {1}
lblForgeUnableDetermineYourExternalIP=Forge was unable to determine your external IP!\n\n{0}
lblServerURL=Server URL
lblYourConnectionToHostWasInterrupted=Your connection to the host ({0}) was interrupted.
lblConnectedIPPort=Connected to {0}:{1}
#GameLobby.java
lblRequiredLeastTwoPlayerStartGame=At least two players are required to start a game.
lblNotEnoughTeams=There are not enough teams! Please adjust team allocations.
lblPlayerIsNotReady=Player {0} is not ready
lblPleaseSpecifyPlayerDeck=Please specify a deck for {0}
lblPlayerDoesntHaveCommander={0} doesn''t have a commander
lblPlayerDeckError={0} deck {1}
lblInvalidCommanderGameTypeDeck=Invalid {0} Deck
lblInvalidSchemeDeck=Invalid Scheme Deck
lblInvalidPlanarDeck=Invalid Planar Deck
lblNoSelectedVanguardAvatarForPlayer=No Vanguard avatar selected for {0}. Please choose one or disable the Vanguard variant
#AutoUpdater.java
lblYouHaventSetUpdateChannel=You haven''t set an update channel. Do you want to check a channel now?
lblManualCheck=Manual Check
lblNewVersionForgeAvailableUpdateConfirm=A new version of Forge is available ({0}).\nYou are currently on version ({1})\n\nWould you like to update to the new version now?
lblUpdateNow=Update Now
lblUpdateLater=Update Later
lblNewVersionAvailable=New Version Available
lblNewVersionDownloading=Download the new version..
lblForgeHasBeenUpdateRestartForgeToUseNewVersion=Forge has been downloaded. You should extract the package and restart Forge for the new version.
lblExitNowConfirm=Exit now?<|MERGE_RESOLUTION|>--- conflicted
+++ resolved
@@ -52,13 +52,8 @@
 btnClearImageCache=Limpiar Caché de Imágenes
 btnTokenPreviewer=Previsualizador de Fichas (Token)
 btnCopyToClipboard=Copiar al portapapeles
-<<<<<<< HEAD
-cbpAutoUpdater=Auto updater 
-nlAutoUpdater=Select the release channel to use for updating Forge
-=======
 cbpAutoUpdater=Actualizar Forge
 nlAutoUpdater=Selecciona la versión a utilizar para actualizar Forge
->>>>>>> 2b529a07
 cbpSelectLanguage=Idioma
 nlSelectLanguage=Seleccionar idioma (excepto partida). Todavía un trabajo en progreso) (Es necesario reiniciar Forge)
 cbRemoveSmall=Eliminar Pequeñas Criaturas
@@ -189,11 +184,7 @@
 #VSubmenuAchievements.java
 lblAchievements=Logros
 #VSubmenuDownloaders.java
-<<<<<<< HEAD
-btnCheckForUpdates=Check for Updates
-=======
 btnCheckForUpdates=Comprobar Actualizaciones
->>>>>>> 2b529a07
 btnDownloadSetPics=Descargar todas las Ediciones de Cartas
 btnDownloadPics=Descargar todas las Cartas
 btnDownloadPicsHQ=Descargar todas las Cartas en calidad alta (Muy lento!)
@@ -206,11 +197,7 @@
 btnHowToPlay=Cómo jugar (Inglés)
 btnDownloadPrices=Descargar los precios de las cartas
 btnLicensing=Detalles de la licencia
-<<<<<<< HEAD
-lblCheckForUpdates=Check Forge server to see if there''s a more recent release
-=======
 lblCheckForUpdates=Comprueba si en el servidor de Forge existe alguna versión más reciente
->>>>>>> 2b529a07
 lblDownloadPics=Descargar la imagen de la carta por defecto para cada carta.
 lblDownloadPicsHQ=Descargar la imagen en calidad alta de la carta por defecto para cada carta.
 lblDownloadSetPics=Descargue todas las imágenes de cada carta (una por cada edición donde apareció la carta)
