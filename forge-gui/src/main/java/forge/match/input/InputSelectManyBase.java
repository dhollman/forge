package forge.match.input;

import java.util.Collection;

import com.google.common.collect.Iterables;

import forge.game.GameEntity;
import forge.game.card.Card;
import forge.player.PlayerControllerHuman;

public abstract class InputSelectManyBase<T extends GameEntity> extends InputSyncronizedBase {
    private static final long serialVersionUID = -2305549394512889450L;

    protected boolean bCancelled = false;
    protected final int min;
    protected final int max;
    protected boolean allowCancel = false;

    protected String message = "Source-Card-Name - Select %d more card(s)";

    protected InputSelectManyBase(final PlayerControllerHuman controller, final int min, final int max) {
        super(controller);
        if (min > max) {
            throw new IllegalArgumentException("Min must not be greater than Max");
        }
        this.min = min;
        this.max = max;
    }

    protected void refresh() {
        if (hasAllTargets()) {
            selectButtonOK();
        }
        else {
            this.showMessage();
        }
    }

    protected abstract boolean hasEnoughTargets();
    protected abstract boolean hasAllTargets();

    protected abstract String getMessage();

    @Override
    public final void showMessage() {
        showMessage(getMessage());
        ButtonUtil.update(getGui(), hasEnoughTargets(), allowCancel, true);
    }

    @Override
    protected final void onCancel() {
        bCancelled = true;
        resetUsedToPay();
        this.getSelected().clear();
        this.stop();
    }

    public final boolean hasCancelled() {
        return bCancelled;
    }

    public abstract Collection<T> getSelected();
    public T getFirstSelected() { return Iterables.getFirst(getSelected(), null); }

    @Override
    protected final void onOk() {
        resetUsedToPay();
        this.stop();
    }

    public void setMessage(String message0) {
        this.message = message0;
    }

    protected void onSelectStateChanged(final GameEntity c, final boolean newState) {
        if (c instanceof Card) {
            getGui().setUsedToPay(getController().getCardView((Card) c), newState); // UI supports card highlighting though this abstraction-breaking mechanism
        }
    }

    private void resetUsedToPay() {
<<<<<<< HEAD
        for (GameEntity c : getSelected()) {
=======
        for (final GameEntity c : getSelected()) {
>>>>>>> a59f456f
            if (c instanceof Card) {
                getGui().setUsedToPay(getController().getCardView((Card) c), false);
            }
        }
    }

    public final void setCancelAllowed(boolean allow) { this.allowCancel = allow ; }
}
<|MERGE_RESOLUTION|>--- conflicted
+++ resolved
@@ -1,94 +1,90 @@
-package forge.match.input;
-
-import java.util.Collection;
-
-import com.google.common.collect.Iterables;
-
-import forge.game.GameEntity;
-import forge.game.card.Card;
-import forge.player.PlayerControllerHuman;
-
-public abstract class InputSelectManyBase<T extends GameEntity> extends InputSyncronizedBase {
-    private static final long serialVersionUID = -2305549394512889450L;
-
-    protected boolean bCancelled = false;
-    protected final int min;
-    protected final int max;
-    protected boolean allowCancel = false;
-
-    protected String message = "Source-Card-Name - Select %d more card(s)";
-
-    protected InputSelectManyBase(final PlayerControllerHuman controller, final int min, final int max) {
-        super(controller);
-        if (min > max) {
-            throw new IllegalArgumentException("Min must not be greater than Max");
-        }
-        this.min = min;
-        this.max = max;
-    }
-
-    protected void refresh() {
-        if (hasAllTargets()) {
-            selectButtonOK();
-        }
-        else {
-            this.showMessage();
-        }
-    }
-
-    protected abstract boolean hasEnoughTargets();
-    protected abstract boolean hasAllTargets();
-
-    protected abstract String getMessage();
-
-    @Override
-    public final void showMessage() {
-        showMessage(getMessage());
-        ButtonUtil.update(getGui(), hasEnoughTargets(), allowCancel, true);
-    }
-
-    @Override
-    protected final void onCancel() {
-        bCancelled = true;
-        resetUsedToPay();
-        this.getSelected().clear();
-        this.stop();
-    }
-
-    public final boolean hasCancelled() {
-        return bCancelled;
-    }
-
-    public abstract Collection<T> getSelected();
-    public T getFirstSelected() { return Iterables.getFirst(getSelected(), null); }
-
-    @Override
-    protected final void onOk() {
-        resetUsedToPay();
-        this.stop();
-    }
-
-    public void setMessage(String message0) {
-        this.message = message0;
-    }
-
-    protected void onSelectStateChanged(final GameEntity c, final boolean newState) {
-        if (c instanceof Card) {
-            getGui().setUsedToPay(getController().getCardView((Card) c), newState); // UI supports card highlighting though this abstraction-breaking mechanism
-        }
-    }
-
-    private void resetUsedToPay() {
-<<<<<<< HEAD
-        for (GameEntity c : getSelected()) {
-=======
-        for (final GameEntity c : getSelected()) {
->>>>>>> a59f456f
-            if (c instanceof Card) {
-                getGui().setUsedToPay(getController().getCardView((Card) c), false);
-            }
-        }
-    }
-
-    public final void setCancelAllowed(boolean allow) { this.allowCancel = allow ; }
-}
+package forge.match.input;
+
+import java.util.Collection;
+
+import com.google.common.collect.Iterables;
+
+import forge.game.GameEntity;
+import forge.game.card.Card;
+import forge.player.PlayerControllerHuman;
+
+public abstract class InputSelectManyBase<T extends GameEntity> extends InputSyncronizedBase {
+    private static final long serialVersionUID = -2305549394512889450L;
+
+    protected boolean bCancelled = false;
+    protected final int min;
+    protected final int max;
+    protected boolean allowCancel = false;
+
+    protected String message = "Source-Card-Name - Select %d more card(s)";
+
+    protected InputSelectManyBase(final PlayerControllerHuman controller, final int min, final int max) {
+        super(controller);
+        if (min > max) {
+            throw new IllegalArgumentException("Min must not be greater than Max");
+        }
+        this.min = min;
+        this.max = max;
+    }
+
+    protected void refresh() {
+        if (hasAllTargets()) {
+            selectButtonOK();
+        }
+        else {
+            this.showMessage();
+        }
+    }
+
+    protected abstract boolean hasEnoughTargets();
+    protected abstract boolean hasAllTargets();
+
+    protected abstract String getMessage();
+
+    @Override
+    public final void showMessage() {
+        showMessage(getMessage());
+        ButtonUtil.update(getGui(), hasEnoughTargets(), allowCancel, true);
+    }
+
+    @Override
+    protected final void onCancel() {
+        bCancelled = true;
+        resetUsedToPay();
+        this.getSelected().clear();
+        this.stop();
+    }
+
+    public final boolean hasCancelled() {
+        return bCancelled;
+    }
+
+    public abstract Collection<T> getSelected();
+    public T getFirstSelected() { return Iterables.getFirst(getSelected(), null); }
+
+    @Override
+    protected final void onOk() {
+        resetUsedToPay();
+        this.stop();
+    }
+
+    public void setMessage(String message0) {
+        this.message = message0;
+    }
+
+    protected void onSelectStateChanged(final GameEntity c, final boolean newState) {
+        if (c instanceof Card) {
+            getGui().setUsedToPay(getController().getCardView((Card) c), newState); // UI supports card highlighting though this abstraction-breaking mechanism
+        }
+    }
+
+    private void resetUsedToPay() {
+        for (final GameEntity c : getSelected()) {
+            if (c instanceof Card) {
+                getGui().setUsedToPay(getController().getCardView((Card) c), false);
+            }
+        }
+    }
+
+    public final void setCancelAllowed(boolean allow) { this.allowCancel = allow ; }
+}