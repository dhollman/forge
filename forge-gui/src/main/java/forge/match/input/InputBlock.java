--- conflicted
+++ resolved
@@ -1,171 +1,163 @@
-/*
- * Forge: Play Magic: the Gathering.
- * Copyright (C) 2011  Forge Team
- *
- * This program is free software: you can redistribute it and/or modify
- * it under the terms of the GNU General Public License as published by
- * the Free Software Foundation, either version 3 of the License, or
- * (at your option) any later version.
- * 
- * This program is distributed in the hope that it will be useful,
- * but WITHOUT ANY WARRANTY; without even the implied warranty of
- * MERCHANTABILITY or FITNESS FOR A PARTICULAR PURPOSE.  See the
- * GNU General Public License for more details.
- * 
- * You should have received a copy of the GNU General Public License
- * along with this program.  If not, see <http://www.gnu.org/licenses/>.
- */
-package forge.match.input;
-
-import forge.FThreads;
-import forge.events.UiEventBlockerAssigned;
-import forge.game.card.Card;
-import forge.game.card.CardLists;
-import forge.game.card.CardPredicates.Presets;
-import forge.game.combat.Combat;
-import forge.game.combat.CombatUtil;
-import forge.game.player.Player;
-import forge.game.zone.ZoneType;
-import forge.player.PlayerControllerHuman;
-import forge.util.ITriggerEvent;
-import forge.util.ThreadUtil;
-import forge.util.gui.SGuiDialog;
-import forge.view.CardView;
-
-/**
- * <p>
- * Input_Block class.
- * </p>
- * 
- * @author Forge
- * @version $Id: InputBlock.java 24769 2014-02-09 13:56:04Z Hellfish $
- */
-public class InputBlock extends InputSyncronizedBase {
-    /** Constant <code>serialVersionUID=6120743598368928128L</code>. */
-    private static final long serialVersionUID = 6120743598368928128L;
-
-    private Card currentAttacker = null;
-    // some cards may block several creatures at a time. (ex:  Two-Headed Dragon, Vanguard's Shield)
-    private final Combat combat;
-    private final Player defender;
-
-    public InputBlock(final PlayerControllerHuman controller, final Player defender0, final Combat combat0) {
-        super(controller);
-        defender = defender0;
-        combat = combat0;
-
-        //auto-select first attacker to declare blockers for
-        for (final Card attacker : combat.getAttackers()) {
-            for (final Card c : CardLists.filter(defender.getCardsIn(ZoneType.Battlefield), Presets.CREATURES)) {
-                if (CombatUtil.canBlock(attacker, c, combat)) {
-                    FThreads.invokeInEdtNowOrLater(getGui(), new Runnable() { //must set current attacker on EDT
-                        @Override
-                        public void run() {
-                            setCurrentAttacker(attacker);
-                        }
-                    });
-                    return;
-                }
-            }
-        }
-    }
-
-    /** {@inheritDoc} */
-    @Override
-    protected final void showMessage() {
-        // could add "Reset Blockers" button
-        ButtonUtil.update(getGui(), true, false, true);
-
-        if (currentAttacker == null) {
-            showMessage("Select another attacker to declare blockers for.");
-        }
+/*
+ * Forge: Play Magic: the Gathering.
+ * Copyright (C) 2011  Forge Team
+ *
+ * This program is free software: you can redistribute it and/or modify
+ * it under the terms of the GNU General Public License as published by
+ * the Free Software Foundation, either version 3 of the License, or
+ * (at your option) any later version.
+ * 
+ * This program is distributed in the hope that it will be useful,
+ * but WITHOUT ANY WARRANTY; without even the implied warranty of
+ * MERCHANTABILITY or FITNESS FOR A PARTICULAR PURPOSE.  See the
+ * GNU General Public License for more details.
+ * 
+ * You should have received a copy of the GNU General Public License
+ * along with this program.  If not, see <http://www.gnu.org/licenses/>.
+ */
+package forge.match.input;
+
+import forge.FThreads;
+import forge.events.UiEventBlockerAssigned;
+import forge.game.card.Card;
+import forge.game.card.CardLists;
+import forge.game.card.CardPredicates.Presets;
+import forge.game.combat.Combat;
+import forge.game.combat.CombatUtil;
+import forge.game.player.Player;
+import forge.game.zone.ZoneType;
+import forge.player.PlayerControllerHuman;
+import forge.util.ITriggerEvent;
+import forge.util.ThreadUtil;
+import forge.util.gui.SGuiDialog;
+import forge.view.CardView;
+
+/**
+ * <p>
+ * Input_Block class.
+ * </p>
+ * 
+ * @author Forge
+ * @version $Id: InputBlock.java 24769 2014-02-09 13:56:04Z Hellfish $
+ */
+public class InputBlock extends InputSyncronizedBase {
+    /** Constant <code>serialVersionUID=6120743598368928128L</code>. */
+    private static final long serialVersionUID = 6120743598368928128L;
+
+    private Card currentAttacker = null;
+    // some cards may block several creatures at a time. (ex:  Two-Headed Dragon, Vanguard's Shield)
+    private final Combat combat;
+    private final Player defender;
+
+    public InputBlock(final PlayerControllerHuman controller, final Player defender0, final Combat combat0) {
+        super(controller);
+        defender = defender0;
+        combat = combat0;
+
+        //auto-select first attacker to declare blockers for
+        for (final Card attacker : combat.getAttackers()) {
+            for (final Card c : CardLists.filter(defender.getCardsIn(ZoneType.Battlefield), Presets.CREATURES)) {
+                if (CombatUtil.canBlock(attacker, c, combat)) {
+                    FThreads.invokeInEdtNowOrLater(getGui(), new Runnable() { //must set current attacker on EDT
+                        @Override
+                        public void run() {
+                            setCurrentAttacker(attacker);
+                        }
+                    });
+                    return;
+                }
+            }
+        }
+    }
+
+    /** {@inheritDoc} */
+    @Override
+    protected final void showMessage() {
+        // could add "Reset Blockers" button
+        ButtonUtil.update(getGui(), true, false, true);
+
+        if (currentAttacker == null) {
+            showMessage("Select another attacker to declare blockers for.");
+        }
+        else {
+            String attackerName = currentAttacker.isFaceDown() ? "Morph" : currentAttacker.getName() + " (" + currentAttacker.getUniqueNumber() + ")";
+            String message = "Select creatures to block " + attackerName + " or select another attacker to declare blockers for.";
+            showMessage(message);
+        }
+
+        getGui().showCombat(getController().getCombat(combat));
+    }
+
+    /** {@inheritDoc} */
+    @Override
+    public final void onOk() {
+        final String blockErrors = CombatUtil.validateBlocks(combat, defender);
+        if (blockErrors == null) {
+            // Done blocking
+            setCurrentAttacker(null);
+            stop();
+        }
         else {
-            String attackerName = currentAttacker.isFaceDown() ? "Morph" : currentAttacker.getName() + " (" + currentAttacker.getUniqueNumber() + ")";
-            String message = "Select creatures to block " + attackerName + " or select another attacker to declare blockers for.";
-            showMessage(message);
-        }
-
-        getGui().showCombat(getController().getCombat(combat));
-    }
-
-    /** {@inheritDoc} */
-    @Override
-    public final void onOk() {
-        final String blockErrors = CombatUtil.validateBlocks(combat, defender);
-        if (blockErrors == null) {
-            // Done blocking
-            setCurrentAttacker(null);
-            stop();
-        }
-<<<<<<< HEAD
-        else {
-=======
-        else {
->>>>>>> a59f456f
-            //must run in game thread to prevent problems for mobile game
-            ThreadUtil.invokeInGameThread(new Runnable() {
-                @Override
-                public void run() {
-<<<<<<< HEAD
-                    SGuiDialog.message(blockErrors);
-=======
-                    SGuiDialog.message(getGui(), blockErrors);
->>>>>>> a59f456f
-                }
-            });
-        }
-    }
-
-    /** {@inheritDoc} */
-    @Override
-    public final boolean onCardSelected(final Card card, final ITriggerEvent triggerEvent) {
-        boolean isCorrectAction = false;
-        if (triggerEvent != null && triggerEvent.getButton() == 3 && card.getController() == defender) {
-            combat.removeFromCombat(card);
-            getGui().fireEvent(new UiEventBlockerAssigned(
-                    getController().getCardView(card), (CardView) null));
-            isCorrectAction = true;
-        }
-        else {
-            // is attacking?
-            if (combat.isAttacking(card)) {
-                setCurrentAttacker(card);
-                isCorrectAction = true;
-            }
-            else {
-                // Make sure this card is valid to even be a blocker
-                if (currentAttacker != null && card.isCreature() && defender.getZone(ZoneType.Battlefield).contains(card)) {
-                    if (combat.isBlocking(card, currentAttacker)) {
-                        //if creature already blocking current attacker, remove blocker from combat
-                        combat.removeBlockAssignment(currentAttacker, card);
-                        getGui().fireEvent(new UiEventBlockerAssigned(
-                                getController().getCardView(card), (CardView) null));
-                        isCorrectAction = true;
-                    }
-                    else {
-                        isCorrectAction = CombatUtil.canBlock(currentAttacker, card, combat);
-                        if (isCorrectAction) {
-                            combat.addBlocker(currentAttacker, card);
-                            getGui().fireEvent(new UiEventBlockerAssigned(
-                                    getController().getCardView(card),
-                                    getController().getCardView(currentAttacker)));
-                        }
-                    }
-                }
-            }
-
-            if (!isCorrectAction) {
-                flashIncorrectAction();
-            }
-        }
-        showMessage();
-        return isCorrectAction;
-    }
-
-    private void setCurrentAttacker(final Card card) {
-        currentAttacker = card;
-        for (final Card c : combat.getAttackers()) {
-            getGui().setUsedToPay(getController().getCardView(c), card == c);
-        }
-    }
-}
+            //must run in game thread to prevent problems for mobile game
+            ThreadUtil.invokeInGameThread(new Runnable() {
+                @Override
+                public void run() {
+                    SGuiDialog.message(getGui(), blockErrors);
+                }
+            });
+        }
+    }
+
+    /** {@inheritDoc} */
+    @Override
+    public final boolean onCardSelected(final Card card, final ITriggerEvent triggerEvent) {
+        boolean isCorrectAction = false;
+        if (triggerEvent != null && triggerEvent.getButton() == 3 && card.getController() == defender) {
+            combat.removeFromCombat(card);
+            getGui().fireEvent(new UiEventBlockerAssigned(
+                    getController().getCardView(card), (CardView) null));
+            isCorrectAction = true;
+        }
+        else {
+            // is attacking?
+            if (combat.isAttacking(card)) {
+                setCurrentAttacker(card);
+                isCorrectAction = true;
+            }
+            else {
+                // Make sure this card is valid to even be a blocker
+                if (currentAttacker != null && card.isCreature() && defender.getZone(ZoneType.Battlefield).contains(card)) {
+                    if (combat.isBlocking(card, currentAttacker)) {
+                        //if creature already blocking current attacker, remove blocker from combat
+                        combat.removeBlockAssignment(currentAttacker, card);
+                        getGui().fireEvent(new UiEventBlockerAssigned(
+                                getController().getCardView(card), (CardView) null));
+                        isCorrectAction = true;
+                    }
+                    else {
+                        isCorrectAction = CombatUtil.canBlock(currentAttacker, card, combat);
+                        if (isCorrectAction) {
+                            combat.addBlocker(currentAttacker, card);
+                            getGui().fireEvent(new UiEventBlockerAssigned(
+                                    getController().getCardView(card),
+                                    getController().getCardView(currentAttacker)));
+                        }
+                    }
+                }
+            }
+
+            if (!isCorrectAction) {
+                flashIncorrectAction();
+            }
+        }
+        showMessage();
+        return isCorrectAction;
+    }
+
+    private void setCurrentAttacker(final Card card) {
+        currentAttacker = card;
+        for (final Card c : combat.getAttackers()) {
+            getGui().setUsedToPay(getController().getCardView(c), card == c);
+        }
+    }
+}