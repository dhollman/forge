package forge.screens.home.settings;

import forge.MulliganDefs;
import forge.Singletons;
import forge.StaticData;
import forge.ai.AiProfileUtil;
import forge.control.FControl.CloseAction;
import forge.download.AutoUpdater;
import forge.game.GameLogEntryType;
import forge.gamemodes.net.server.FServerManager;
import forge.gui.GuiBase;
import forge.gui.UiCommand;
import forge.gui.framework.FScreen;
import forge.gui.framework.ICDoc;
import forge.localinstance.properties.ForgeConstants;
import forge.localinstance.properties.ForgePreferences;
import forge.localinstance.properties.ForgePreferences.FPref;
import forge.model.FModel;
import forge.player.GamePlayerUtil;
import forge.screens.deckeditor.CDeckEditorUI;
import forge.screens.deckeditor.controllers.CEditorTokenViewer;
import forge.sound.SoundSystem;
import forge.toolbox.*;
import forge.util.Localizer;
import org.apache.commons.lang3.StringUtils;
import org.apache.commons.lang3.tuple.Pair;

import javax.swing.*;
import java.awt.*;
import java.awt.event.ItemEvent;
import java.awt.event.ItemListener;
import java.io.File;
import java.util.ArrayList;
import java.util.List;

/**
 * Controls the preferences submenu in the home UI.
 *
 * <br><br><i>(C at beginning of class name denotes a control class.)</i>
 *
 */
public enum CSubmenuPreferences implements ICDoc {
    /** */
    SINGLETON_INSTANCE;
    final Localizer localizer = Localizer.getInstance();


    private VSubmenuPreferences view;
    private ForgePreferences prefs;
    private boolean updating;

    private final List<Pair<JCheckBox, FPref>> lstControls = new ArrayList<>();

    @Override
    public void register() {
    }

    /* (non-Javadoc)
     * @see forge.gui.control.home.IControlSubmenu#update()
     */
    @SuppressWarnings("serial")
    @Override
    public void initialize() {

        this.view = VSubmenuPreferences.SINGLETON_INSTANCE;
        this.prefs = FModel.getPreferences();

        // This updates variable right now and is not standard
        view.getCbDevMode().addItemListener(new ItemListener() {
            @Override
            public void itemStateChanged(final ItemEvent arg0) {
                if (updating) { return; }
                // prevent changing DEV_MODE while network game running
                if (FServerManager.getInstance().isMatchActive()) {
                    System.out.println(localizer.getMessage("CantChangeDevModeWhileNetworkMath"));
                    return;
                }

                final boolean toggle = view.getCbDevMode().isSelected();
                prefs.setPref(FPref.DEV_MODE_ENABLED, String.valueOf(toggle));
                ForgePreferences.DEV_MODE = toggle;
                prefs.save();
            }
        });

        // This updates background track immediately and is not standard
        view.getCbEnableMusic().addItemListener(new ItemListener() {
            @Override
            public void itemStateChanged(final ItemEvent arg0) {
                if (updating) { return; }

                final boolean toggle = view.getCbEnableMusic().isSelected();
                prefs.setPref(FPref.UI_ENABLE_MUSIC, String.valueOf(toggle));
                prefs.save();
                SoundSystem.instance.changeBackgroundTrack();
            }
        });

        // This updates Experimental Network Option
        view.getCbUseExperimentalNetworkStream().addItemListener(new ItemListener() {
            @Override
            public void itemStateChanged(final ItemEvent arg0) {
                if (updating) { return; }

                final boolean toggle = view.getCbUseExperimentalNetworkStream().isSelected();
                GuiBase.enablePropertyConfig(toggle);
                prefs.setPref(FPref.UI_NETPLAY_COMPAT, String.valueOf(toggle));
                prefs.save();
            }
        });

        lstControls.clear(); // just in case
        lstControls.add(Pair.of(view.getCbAnte(), FPref.UI_ANTE));
        lstControls.add(Pair.of(view.getCbAnteMatchRarity(), FPref.UI_ANTE_MATCH_RARITY));
        lstControls.add(Pair.of(view.getCbManaBurn(), FPref.UI_MANABURN));
        lstControls.add(Pair.of(view.getCbScaleLarger(), FPref.UI_SCALE_LARGER));
        lstControls.add(Pair.of(view.getCbRenderBlackCardBorders(), FPref.UI_RENDER_BLACK_BORDERS));
        lstControls.add(Pair.of(view.getCbLargeCardViewers(), FPref.UI_LARGE_CARD_VIEWERS));
        lstControls.add(Pair.of(view.getCbSmallDeckViewer(), FPref.UI_SMALL_DECK_VIEWER));
        lstControls.add(Pair.of(view.getCbRandomArtInPools(), FPref.UI_RANDOM_ART_IN_POOLS));
        lstControls.add(Pair.of(view.getCbEnforceDeckLegality(), FPref.ENFORCE_DECK_LEGALITY));
        lstControls.add(Pair.of(view.getCbPerformanceMode(), FPref.PERFORMANCE_MODE));
        lstControls.add(Pair.of(view.getCbSideboardForAI(), FPref.MATCH_SIDEBOARD_FOR_AI));
        lstControls.add(Pair.of(view.getCbFilteredHands(), FPref.FILTERED_HANDS));
        lstControls.add(Pair.of(view.getCbCloneImgSource(), FPref.UI_CLONE_MODE_SOURCE));
        lstControls.add(Pair.of(view.getCbRemoveSmall(), FPref.DECKGEN_NOSMALL));
        lstControls.add(Pair.of(view.getCbCardBased(), FPref.DECKGEN_CARDBASED));
        lstControls.add(Pair.of(view.getCbRemoveArtifacts(), FPref.DECKGEN_ARTIFACTS));
        lstControls.add(Pair.of(view.getCbSingletons(), FPref.DECKGEN_SINGLETONS));
        lstControls.add(Pair.of(view.getCbEnableAICheats(), FPref.UI_ENABLE_AI_CHEATS));
        lstControls.add(Pair.of(view.getCbEnableUnknownCards(), FPref.UI_LOAD_UNKNOWN_CARDS));
        lstControls.add(Pair.of(view.getCbEnableNonLegalCards(), FPref.UI_LOAD_NONLEGAL_CARDS));
        lstControls.add(Pair.of(view.getCbAllowCustomCardsDeckConformance(), FPref.ALLOW_CUSTOM_CARDS_IN_DECKS_CONFORMANCE));
        lstControls.add(Pair.of(view.getCbUseExperimentalNetworkStream(), FPref.UI_NETPLAY_COMPAT));
        lstControls.add(Pair.of(view.getCbImageFetcher(), FPref.UI_ENABLE_ONLINE_IMAGE_FETCHER));
        lstControls.add(Pair.of(view.getCbDisableCardImages(), FPref.UI_DISABLE_CARD_IMAGES));
        lstControls.add(Pair.of(view.getCbDisplayFoil(), FPref.UI_OVERLAY_FOIL_EFFECT));
        lstControls.add(Pair.of(view.getCbRandomFoil(), FPref.UI_RANDOM_FOIL));
        lstControls.add(Pair.of(view.getCbEnableSounds(), FPref.UI_ENABLE_SOUNDS));
        lstControls.add(Pair.of(view.getCbAltSoundSystem(), FPref.UI_ALT_SOUND_SYSTEM));
        lstControls.add(Pair.of(view.getCbSROptimize(), FPref.UI_SR_OPTIMIZE));
        lstControls.add(Pair.of(view.getCbUiForTouchScreen(), FPref.UI_FOR_TOUCHSCREN));
        lstControls.add(Pair.of(view.getCbTimedTargOverlay(), FPref.UI_TIMED_TARGETING_OVERLAY_UPDATES));
        lstControls.add(Pair.of(view.getCbCompactMainMenu(), FPref.UI_COMPACT_MAIN_MENU));
        lstControls.add(Pair.of(view.getCbUseSentry(), FPref.USE_SENTRY));
        lstControls.add(Pair.of(view.getCbPromptFreeBlocks(), FPref.MATCHPREF_PROMPT_FREE_BLOCKS));
        lstControls.add(Pair.of(view.getCbPauseWhileMinimized(), FPref.UI_PAUSE_WHILE_MINIMIZED));
        lstControls.add(Pair.of(view.getCbWorkshopSyntax(), FPref.DEV_WORKSHOP_SYNTAX));

        lstControls.add(Pair.of(view.getCbCompactPrompt(), FPref.UI_COMPACT_PROMPT));
        lstControls.add(Pair.of(view.getCbHideReminderText(), FPref.UI_HIDE_REMINDER_TEXT));
        lstControls.add(Pair.of(view.getCbCardTextUseSansSerif(), FPref.UI_CARD_IMAGE_RENDER_USE_SANS_SERIF_FONT));
        lstControls.add(Pair.of(view.getCbCardTextHideReminder(), FPref.UI_CARD_IMAGE_RENDER_HIDE_REMINDER_TEXT));
        lstControls.add(Pair.of(view.getCbOpenPacksIndiv(), FPref.UI_OPEN_PACKS_INDIV));
        lstControls.add(Pair.of(view.getCbTokensInSeparateRow(), FPref.UI_TOKENS_IN_SEPARATE_ROW));
        lstControls.add(Pair.of(view.getCbStackCreatures(), FPref.UI_STACK_CREATURES));
        lstControls.add(Pair.of(view.getCbManaLostPrompt(), FPref.UI_MANA_LOST_PROMPT));
        lstControls.add(Pair.of(view.getCbEscapeEndsTurn(), FPref.UI_ALLOW_ESC_TO_END_TURN));
        lstControls.add(Pair.of(view.getCbDetailedPaymentDesc(), FPref.UI_DETAILED_SPELLDESC_IN_PROMPT));
        lstControls.add(Pair.of(view.getCbPreselectPrevAbOrder(), FPref.UI_PRESELECT_PREVIOUS_ABILITY_ORDER));
        lstControls.add(Pair.of(view.getCbShowStormCount(), FPref.UI_SHOW_STORM_COUNT_IN_PROMPT));
        lstControls.add(Pair.of(view.getCbRemindOnPriority(), FPref.UI_REMIND_ON_PRIORITY));

        lstControls.add(Pair.of(view.getCbFilterLandsByColorId(), FPref.UI_FILTER_LANDS_BY_COLOR_IDENTITY));
        lstControls.add(Pair.of(view.getCbLoadCardsLazily(), FPref.LOAD_CARD_SCRIPTS_LAZILY));
        lstControls.add(Pair.of(view.getCbLoadHistoricFormats(), FPref.LOAD_HISTORIC_FORMATS));
        lstControls.add(Pair.of(view.getCbSmartCardArtSelectionOpt(), FPref.UI_SMART_CARD_ART));


        for(final Pair<JCheckBox, FPref> kv : lstControls) {
          kv.getKey().addItemListener(new ItemListener() {
                @Override
                public void itemStateChanged(final ItemEvent arg0) {
                    if (updating) { return; }

                    prefs.setPref(kv.getValue(), String.valueOf(kv.getKey().isSelected()));
                    prefs.save();
                }
            });
        }

        view.getCbSmartCardArtSelectionOpt().addItemListener(new ItemListener() {
            @Override
            public void itemStateChanged(final ItemEvent e) {
                if (updating) { return; }
                boolean isEnabled = e.getStateChange() == ItemEvent.SELECTED;
                FModel.getMagicDb().setEnableSmartCardArtSelection(isEnabled);
            }
        });

        view.getBtnReset().setCommand(new UiCommand() {
            @Override
            public void run() {
                CSubmenuPreferences.this.resetForgeSettingsToDefault();
            }
        });

        view.getBtnDeleteEditorUI().setCommand(new UiCommand() {
            @Override
            public void run() {
                CSubmenuPreferences.this.resetDeckEditorLayout();
            }
        });

        view.getBtnDeleteWorkshopUI().setCommand(new UiCommand() {
            @Override
            public void run() {
                CSubmenuPreferences.this.resetWorkshopLayout();
            }
        });

        view.getBtnDeleteMatchUI().setCommand(new UiCommand() {
            @Override
            public void run() {
                CSubmenuPreferences.this.resetMatchScreenLayout();
            }
        });

        view.getBtnUserProfileUI().setCommand(new UiCommand() {
            @Override
            public void run() {
                CSubmenuPreferences.this.openUserProfileDirectory();
            }
        });

        view.getBtnClearImageCache().setCommand(new UiCommand() {
            @Override
            public void run() {
                CSubmenuPreferences.this.clearImageCache();
            }
        });

        view.getBtnTokenPreviewer().setCommand(new UiCommand() {
            @Override
            public void run() {
                CSubmenuPreferences.this.openTokenPreviewer();
            }
        });

        view.getBtnResetJavaFutureCompatibilityWarnings().setCommand(new UiCommand() {
            @Override
            public void run() {
                prefs.setPref(FPref.DISABLE_DISPLAY_JAVA_8_UPDATE_WARNING, false);
                prefs.save();
                FOptionPane.showMessageDialog(localizer.getMessage("CompatibilityWarningsReEnabled"));
            }
        });

        view.getBtnContentDirectoryUI().setCommand(new UiCommand() {
            @Override
            public void run() {
                CSubmenuPreferences.this.openContentDirectory();
            }
        });

        initializeGameLogVerbosityComboBox();
        initializeCloseActionComboBox();
        initializeDefaultFontSizeComboBox();
<<<<<<< HEAD
        initializeCardArtPreference();
=======
        initializeCardArtFormatComboBox();
>>>>>>> f292ad2f
        initializeAutoUpdaterComboBox();
        initializeMulliganRuleComboBox();
        initializeAiProfilesComboBox();
        initializeStackAdditionsComboBox();
        initializeLandPlayedComboBox();
        initializeColorIdentityCombobox();
        initializeSwitchStatesCombobox();
        initializeAutoYieldModeComboBox();
        initializeCounterDisplayTypeComboBox();
        initializeCounterDisplayLocationComboBox();
        initializeGraveyardOrderingComboBox();
        initializePlayerNameButton();
        initializeDefaultLanguageComboBox();

    }

    /* (non-Javadoc)
     * @see forge.gui.control.home.IControlSubmenu#update()
     */
    @Override
    public void update() {
        updating = true; //prevent itemStateChanged causing prefs to be saved or other logic occurring while updating values

        this.view = VSubmenuPreferences.SINGLETON_INSTANCE;
        this.prefs = FModel.getPreferences();

        setPlayerNameButtonText();
        view.getCbDevMode().setSelected(ForgePreferences.DEV_MODE);
        view.getCbEnableMusic().setSelected(prefs.getPrefBoolean(FPref.UI_ENABLE_MUSIC));
        view.getCbUseExperimentalNetworkStream().setSelected(prefs.getPrefBoolean(FPref.UI_NETPLAY_COMPAT));

        for(final Pair<JCheckBox, FPref> kv: lstControls) {
            kv.getKey().setSelected(prefs.getPrefBoolean(kv.getValue()));
        }
        view.reloadShortcuts();

        SwingUtilities.invokeLater(new Runnable() {
            @Override public void run() { view.getCbRemoveSmall().requestFocusInWindow(); }
        });

        updating = false;
    }

    private void resetForgeSettingsToDefault() {
        final String userPrompt =localizer.getMessage("AresetForgeSettingsToDefault");
        if (FOptionPane.showConfirmDialog(userPrompt, localizer.getMessage("TresetForgeSettingsToDefault"))) {
            final ForgePreferences prefs = FModel.getPreferences();
            prefs.reset();
            prefs.save();
            update();
            Singletons.getControl().restartForge();
        }
    }

    private void resetDeckEditorLayout() {
        final String userPrompt =localizer.getMessage("AresetDeckEditorLayout");
        if (FOptionPane.showConfirmDialog(userPrompt, localizer.getMessage("TresetDeckEditorLayout"))) {
            if (FScreen.DECK_EDITOR_CONSTRUCTED.deleteLayoutFile()) {
                FOptionPane.showMessageDialog(localizer.getMessage("OKresetDeckEditorLayout"));
            }
        }
    }

    private void resetWorkshopLayout() {
        final String userPrompt =localizer.getMessage("AresetWorkshopLayout");
        if (FOptionPane.showConfirmDialog(userPrompt, localizer.getMessage("TresetWorkshopLayout"))) {
            if (FScreen.WORKSHOP_SCREEN.deleteLayoutFile()) {
                FOptionPane.showMessageDialog(localizer.getMessage("OKresetWorkshopLayout"));
            }
        }
    }

    private void resetMatchScreenLayout() {
        final String userPrompt =localizer.getMessage("AresetMatchScreenLayout");
        if (FOptionPane.showConfirmDialog(userPrompt, localizer.getMessage("TresetMatchScreenLayout"))) {
            if (FScreen.deleteMatchLayoutFile()) {
                FOptionPane.showMessageDialog(localizer.getMessage("OKresetMatchScreenLayout"));
            }
        }
    }

    private void openUserProfileDirectory() {
        try {
            if (Desktop.isDesktopSupported()) {
                Desktop.getDesktop().open(new File(ForgeConstants.USER_DIR));
            }
        } catch(final Exception e) {
            System.out.println("Unable to open Directory: " + e.toString());
        }
    }

    private void clearImageCache() {
        try {
            GuiBase.getInterface().clearImageCache();
        } catch(final Exception e) {
            System.out.println("Unable to clear cache: " + e.toString());
        }
    }

    private void openTokenPreviewer() {
        Singletons.getControl().setCurrentScreen(FScreen.TOKEN_VIEWER);
        CDeckEditorUI.SINGLETON_INSTANCE.setEditorController(
                new CEditorTokenViewer(CDeckEditorUI.SINGLETON_INSTANCE.getCDetailPicture()));
    }

    private void openContentDirectory() {
        try {
            if (Desktop.isDesktopSupported()) {
                Desktop.getDesktop().open(new File(ForgeConstants.CACHE_DIR));
            }
        } catch(final Exception e) {
            System.out.println("Unable to open Directory: " + e.toString());
        }
    }

    private void initializeGameLogVerbosityComboBox() {
        final FPref userSetting = FPref.DEV_LOG_ENTRY_TYPE;
        final FComboBoxPanel<GameLogEntryType> panel = this.view.getGameLogVerbosityComboBoxPanel();
        final FComboBox<GameLogEntryType> comboBox = createComboBox(GameLogEntryType.values(), userSetting);
        final GameLogEntryType selectedItem = GameLogEntryType.valueOf(this.prefs.getPref(userSetting));
        panel.setComboBox(comboBox, selectedItem);
    }

    private void initializeCloseActionComboBox() {
        final FComboBoxPanel<CloseAction> panel = this.view.getCloseActionComboBoxPanel();
        final FComboBox<CloseAction> comboBox = new FComboBox<>(CloseAction.values());
        comboBox.addItemListener(new ItemListener() {
            @Override public void itemStateChanged(final ItemEvent e) {
                Singletons.getControl().setCloseAction(comboBox.getSelectedItem());
            }
        });
        panel.setComboBox(comboBox, Singletons.getControl().getCloseAction());
    }

    private void initializeDefaultLanguageComboBox() {
    	final File lang_root = new File(ForgeConstants.LANG_DIR);
    	final File[] files = lang_root.listFiles();
    	final List<String> allLanguages = new ArrayList<>();
    	for ( File file : files ) {
    		if ( !file.isFile() ) {
    			continue;
    		}
    		String languageName = file.getName();
    		if (!languageName.endsWith(".properties")) {
    			continue;
    		}
    		allLanguages.add(languageName.replace(".properties", ""));
    	}
        final String [] choices = new String[ allLanguages.size() ];
        allLanguages.toArray( choices );
        final FPref userSetting = FPref.UI_LANGUAGE;
        final FComboBoxPanel<String> panel = this.view.getCbpDefaultLanguageComboBoxPanel();
        final FComboBox<String> comboBox = createComboBox(choices, userSetting);
        final String selectedItem = this.prefs.getPref(userSetting);
        panel.setComboBox(comboBox, selectedItem);
    }

    private void initializeAutoUpdaterComboBox() {
        // TODO: Ideally we would filter out update paths based on the type of Forge people have
        final String[] updatePaths = AutoUpdater.updateChannels;
        final FPref updatePreference = FPref.AUTO_UPDATE;
        final FComboBoxPanel<String> panel = this.view.getCbpAutoUpdater();
        final FComboBox<String> comboBox = createComboBox(updatePaths, updatePreference);
        final String selectedItem = this.prefs.getPref(updatePreference);
        panel.setComboBox(comboBox, selectedItem);
    }

    private void initializeMulliganRuleComboBox() {
        final String [] choices = MulliganDefs.getMulliganRuleNames();
        final FPref userSetting = FPref.MULLIGAN_RULE;
        final FComboBoxPanel<String> panel = this.view.getCbpMulliganRule();
        final FComboBox<String> comboBox = createComboBox(choices, userSetting);
        final String selectedItem = this.prefs.getPref(userSetting);
        comboBox.addItemListener(new ItemListener() {
            @Override public void itemStateChanged(final ItemEvent e) {
                StaticData.instance().setMulliganRule(MulliganDefs.GetRuleByName(prefs.getPref(FPref.MULLIGAN_RULE)));
            }
        });
        panel.setComboBox(comboBox, selectedItem);
    }

    private void initializeDefaultFontSizeComboBox() {
        final String [] choices = {"10", "11", "12", "13", "14", "15", "16", "17", "18"};
        final FPref userSetting = FPref.UI_DEFAULT_FONT_SIZE;
        final FComboBoxPanel<String> panel = this.view.getCbpDefaultFontSizeComboBoxPanel();
        final FComboBox<String> comboBox = createComboBox(choices, userSetting);
        final String selectedItem = this.prefs.getPref(userSetting);
        panel.setComboBox(comboBox, selectedItem);
    }

    private void initializeCardArtFormatComboBox() {
        final String [] choices = {"Full", "Crop"};
        final FPref userSetting = FPref.UI_CARD_ART_FORMAT;
        final FComboBoxPanel<String> panel = this.view.getCbpCardArtFormatComboBoxPanel();
        final FComboBox<String> comboBox = createComboBox(choices, userSetting);
        final String selectedItem = this.prefs.getPref(userSetting);
        panel.setComboBox(comboBox, selectedItem);
    }

    private void initializeAiProfilesComboBox() {
        final FPref userSetting = FPref.UI_CURRENT_AI_PROFILE;
        final FComboBoxPanel<String> panel = this.view.getAiProfilesComboBoxPanel();
        final FComboBox<String> comboBox = createComboBox(AiProfileUtil.getProfilesArray(), userSetting);
        final String selectedItem = this.prefs.getPref(userSetting);
        panel.setComboBox(comboBox, selectedItem);
    }

    private void initializeCardArtPreference() {
        final String latestOpt = Localizer.getInstance().getMessage("latestArtOpt");
        final String originalOpt = Localizer.getInstance().getMessage("originalArtOpt");
        final String [] choices = {latestOpt, originalOpt};
        final FPref uiPreferredArt = FPref.UI_PREFERRED_ART;

        final FComboBoxPanel<String> panel = this.view.getCbpCardArtPreference();
        final FComboBox<String> comboBox = new FComboBox<>(choices);
        comboBox.addItemListener(new ItemListener() {
            @Override public void itemStateChanged(final ItemEvent e) {
                String artPreference = comboBox.getSelectedItem();
                if (artPreference == null)
                    artPreference = latestOpt;  // default, just in case
                boolean latestArt = artPreference.equalsIgnoreCase(latestOpt);
                boolean coreExpFilter = FModel.getMagicDb().cardArtPreferenceHasFilter();
                FModel.getMagicDb().setCardArtPreference(latestArt, coreExpFilter);
                String preferenceOpt = FModel.getMagicDb().getCardArtPreference();
                CSubmenuPreferences.this.prefs.setPref(uiPreferredArt, preferenceOpt);
                CSubmenuPreferences.this.prefs.save();
            }
        });
        final String selectedItem = FModel.getMagicDb().cardArtPreferenceIsLatest() ? latestOpt : originalOpt;
        panel.setComboBox(comboBox, selectedItem);

        final JCheckBox coreExpFilter = this.view.getCbCardArtCoreExpansionsOnlyOpt();
        boolean selected = FModel.getMagicDb().cardArtPreferenceHasFilter();
        coreExpFilter.setSelected(selected);
        coreExpFilter.addItemListener(new ItemListener() {
            @Override
            public void itemStateChanged(ItemEvent e) {
                boolean latestArt = FModel.getMagicDb().cardArtPreferenceIsLatest();
                boolean coreExpFilter = e.getStateChange() == ItemEvent.SELECTED;
                FModel.getMagicDb().setCardArtPreference(latestArt, coreExpFilter);
                String preferenceOpt = FModel.getMagicDb().getCardArtPreference();
                CSubmenuPreferences.this.prefs.setPref(uiPreferredArt, preferenceOpt);
                CSubmenuPreferences.this.prefs.save();
            }
        });
    }

    private void initializeStackAdditionsComboBox() {
        final String[] elems = {ForgeConstants.STACK_EFFECT_NOTIFICATION_NEVER, ForgeConstants.STACK_EFFECT_NOTIFICATION_ALWAYS,
                ForgeConstants.STACK_EFFECT_NOTIFICATION_AI_AND_TRIGGERED};
        final FPref userSetting = FPref.UI_STACK_EFFECT_NOTIFICATION_POLICY;
        final FComboBoxPanel<String> panel = this.view.getCbpStackAdditionsComboBoxPanel();
        final FComboBox<String> comboBox = createComboBox(elems, userSetting);
        final String selectedItem = this.prefs.getPref(userSetting);
        panel.setComboBox(comboBox, selectedItem);
    }

    private void initializeLandPlayedComboBox() {
        final String[] elems = {ForgeConstants.LAND_PLAYED_NOTIFICATION_NEVER, ForgeConstants.LAND_PLAYED_NOTIFICATION_ALWAYS,
                ForgeConstants.LAND_PLAYED_NOTIFICATION_ALWAYS_FOR_NONBASIC_LANDS, ForgeConstants.LAND_PLAYED_NOTIFICATION_AI,
                ForgeConstants.LAND_PLAYED_NOTIFICATION_AI_FOR_NONBASIC_LANDS};
        final FPref userSetting = FPref.UI_LAND_PLAYED_NOTIFICATION_POLICY;
        final FComboBoxPanel<String> panel = this.view.getCbpLandPlayedComboBoxPanel();
        final FComboBox<String> comboBox = createComboBox(elems, userSetting);
        final String selectedItem = this.prefs.getPref(userSetting);
        panel.setComboBox(comboBox, selectedItem);
    }

    private void initializeColorIdentityCombobox() {
        final String[] elems = {ForgeConstants.DISP_CURRENT_COLORS_NEVER, ForgeConstants.DISP_CURRENT_COLORS_CHANGED,
            ForgeConstants.DISP_CURRENT_COLORS_MULTICOLOR, ForgeConstants.DISP_CURRENT_COLORS_MULTI_OR_CHANGED,
            ForgeConstants.DISP_CURRENT_COLORS_ALWAYS};
        final FPref userSetting = FPref.UI_DISPLAY_CURRENT_COLORS;
        final FComboBoxPanel<String> panel = this.view.getDisplayColorIdentity();
        final FComboBox<String> comboBox = createComboBox(elems, userSetting);
        final String selectedItem = this.prefs.getPref(userSetting);
        panel.setComboBox(comboBox, selectedItem);
    }

    private void initializeSwitchStatesCombobox() {
        final String[] elems = {ForgeConstants.SWITCH_CARDSTATES_DECK_NEVER, ForgeConstants.SWITCH_CARDSTATES_DECK_HOVER, ForgeConstants.SWITCH_CARDSTATES_DECK_ALWAYS};
        final FPref userSetting = FPref.UI_SWITCH_STATES_DECKVIEW;
        final FComboBoxPanel<String> panel = this.view.getSwitchStates();
        final FComboBox<String> comboBox = createComboBox(elems, userSetting);
        final String selectedItem = this.prefs.getPref(userSetting);
        panel.setComboBox(comboBox, selectedItem);
    }

    private void initializeAutoYieldModeComboBox() {
        final String[] elems = {ForgeConstants.AUTO_YIELD_PER_ABILITY, ForgeConstants.AUTO_YIELD_PER_CARD};
        final FPref userSetting = FPref.UI_AUTO_YIELD_MODE;
        final FComboBoxPanel<String> panel = this.view.getAutoYieldModeComboBoxPanel();
        final FComboBox<String> comboBox = createComboBox(elems, userSetting);
        final String selectedItem = this.prefs.getPref(userSetting);
        panel.setComboBox(comboBox, selectedItem);
    }

    private void initializeGraveyardOrderingComboBox() {
        final String[] elems = {ForgeConstants.GRAVEYARD_ORDERING_NEVER, ForgeConstants.GRAVEYARD_ORDERING_OWN_CARDS,
                ForgeConstants.GRAVEYARD_ORDERING_ALWAYS};
        final FPref userSetting = FPref.UI_ALLOW_ORDER_GRAVEYARD_WHEN_NEEDED;
        final FComboBoxPanel<String> panel = this.view.getCbpGraveyardOrdering();
        final FComboBox<String> comboBox = createComboBox(elems, userSetting);
        final String selectedItem = this.prefs.getPref(userSetting);
        panel.setComboBox(comboBox, selectedItem);
    }

    private void initializeCounterDisplayTypeComboBox() {

        final String[] elements = new String[ForgeConstants.CounterDisplayType.values().length];

        ForgeConstants.CounterDisplayType[] values = ForgeConstants.CounterDisplayType.values();
        for (int i = 0; i < values.length; i++) {
            elements[i] = values[i].getName();
        }

        final FPref userSetting = FPref.UI_CARD_COUNTER_DISPLAY_TYPE;
        final FComboBoxPanel<String> panel = this.view.getCounterDisplayTypeComboBoxPanel();

        final FComboBox<String> comboBox = createComboBox(elements, userSetting);
        final String selectedItem = this.prefs.getPref(userSetting);

        panel.setComboBox(comboBox, selectedItem);

    }

    private void initializeCounterDisplayLocationComboBox() {

        final String[] elements = new String[ForgeConstants.CounterDisplayLocation.values().length];

        ForgeConstants.CounterDisplayLocation[] values = ForgeConstants.CounterDisplayLocation.values();
        for (int i = 0; i < values.length; i++) {
            elements[i] = values[i].getName();
        }

        final FPref userSetting = FPref.UI_CARD_COUNTER_DISPLAY_LOCATION;
        final FComboBoxPanel<String> panel = this.view.getCounterDisplayLocationComboBoxPanel();

        final FComboBox<String> comboBox = createComboBox(elements, userSetting);
        final String selectedItem = this.prefs.getPref(userSetting);

        panel.setComboBox(comboBox, selectedItem);

    }

    private <E> FComboBox<E> createComboBox(final E[] items, final ForgePreferences.FPref setting) {
        final FComboBox<E> comboBox = new FComboBox<>(items);
        addComboBoxListener(comboBox, setting);
        return comboBox;
    }

    private <E> void addComboBoxListener(final FComboBox<E> comboBox, final ForgePreferences.FPref setting) {
        comboBox.addItemListener(new ItemListener() {
            @Override public void itemStateChanged(final ItemEvent e) {
                final E selectedType = comboBox.getSelectedItem();
                CSubmenuPreferences.this.prefs.setPref(setting, selectedType.toString());
                CSubmenuPreferences.this.prefs.save();
            }
        });
    }

    private void initializePlayerNameButton() {
        final FLabel btn = view.getBtnPlayerName();
        setPlayerNameButtonText();
        btn.setCommand(getPlayerNameButtonCommand());
    }

    private void setPlayerNameButtonText() {
        final FLabel btn = view.getBtnPlayerName();
        final String name = prefs.getPref(FPref.PLAYER_NAME);
        btn.setText(StringUtils.isBlank(name) ? localizer.getMessage("lblHuman") : name);
    }

    @SuppressWarnings("serial")
    private UiCommand getPlayerNameButtonCommand() {
        return new UiCommand() {
            @Override public void run() {
                GamePlayerUtil.setPlayerName();
                setPlayerNameButtonText();
            }
        };
    }
}<|MERGE_RESOLUTION|>--- conflicted
+++ resolved
@@ -256,11 +256,8 @@
         initializeGameLogVerbosityComboBox();
         initializeCloseActionComboBox();
         initializeDefaultFontSizeComboBox();
-<<<<<<< HEAD
+        initializeCardArtFormatComboBox();
         initializeCardArtPreference();
-=======
-        initializeCardArtFormatComboBox();
->>>>>>> f292ad2f
         initializeAutoUpdaterComboBox();
         initializeMulliganRuleComboBox();
         initializeAiProfilesComboBox();
