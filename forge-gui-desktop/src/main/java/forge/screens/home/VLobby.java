--- conflicted
+++ resolved
@@ -237,7 +237,6 @@
     @Override
     public void update(final int slot, final LobbySlotType type){
         final FDeckChooser deckChooser = getDeckChooser(slot);
-<<<<<<< HEAD
         deckChooser.setIsAi(type==LobbySlotType.AI);
         DeckType selectedDeckType = deckChooser.getSelectedDeckType();
         switch (selectedDeckType){
@@ -246,9 +245,7 @@
             case COLOR_DECK:
             case STANDARD_COLOR_DECK:
             case MODERN_COLOR_DECK:
-                String selectedName = deckChooser.getLstDecks().getSelectedItem().getName();
                 deckChooser.refreshDeckListForAI();
-                deckChooser.restoreSavedState();
                 break;
             default:
                 break;
@@ -275,16 +272,6 @@
             default:
                 break;
         }
-=======
-        final FDeckChooser commanderDeckChooser = getCommanderDeckChooser(slot);
-        final FDeckChooser tinyLeaderDeckChooser = getTinyLeaderDeckChooser(slot);
-        deckChooser.setIsAi(type==LobbySlotType.AI);
-        commanderDeckChooser.setIsAi(type==LobbySlotType.AI);
-        tinyLeaderDeckChooser.setIsAi(type==LobbySlotType.AI);
-        deckChooser.refreshDeckListForAI();
-        commanderDeckChooser.refreshDeckListForAI();
-        tinyLeaderDeckChooser.refreshDeckListForAI();
->>>>>>> 13ad244b
     }
 
     @Override
@@ -355,10 +342,6 @@
                 commanderDeckChooser.setIsAi(isSlotAI);
                 tinyLeaderDeckChooser.setIsAi(isSlotAI);
                 if (fullUpdate && (type == LobbySlotType.LOCAL || isSlotAI)) {
-                    //refresh decklists for AI/Human
-                    deckChooser.refreshDeckListForAI();
-                    commanderDeckChooser.refreshDeckListForAI();
-                    tinyLeaderDeckChooser.refreshDeckListForAI();
                     selectDeck(i);
                 }
                 if (isNewPanel) {
