package forge.adventure.editor;

import forge.adventure.data.RewardData;
import forge.card.CardType;
import forge.game.keyword.Keyword;

import javax.swing.*;
import javax.swing.event.ChangeEvent;
import javax.swing.event.ChangeListener;
import java.awt.*;
import java.util.Arrays;

/**
 * Editor class to edit configuration, maybe moved or removed
 */
public class RewardEdit extends FormPanel {
    RewardData currentData;

    JComboBox typeField =new JComboBox(new String[] { "card", "gold", "life", "deckCard", "item"});
    JSpinner probability = new JSpinner(new SpinnerNumberModel(0f, 0, 1, 0.1f));
    JSpinner count = new JSpinner(new SpinnerNumberModel(0, 0, 1000, 1));
    JSpinner addMaxCount = new JSpinner(new SpinnerNumberModel(0, 0, 1000, 1));
    JTextField cardName =new JTextField();
    JTextField itemName =new JTextField();
    TextListEdit editions =new TextListEdit();
    TextListEdit colors =new TextListEdit(new String[] { "White", "Blue", "Black", "Red", "Green" });
    TextListEdit rarity =new TextListEdit(new String[] { "Basic Land", "Common", "Uncommon", "Rare", "Mythic Rare" });
    TextListEdit subTypes =new TextListEdit();
    TextListEdit cardTypes =new TextListEdit(Arrays.asList(CardType.CoreType.values()).stream().map(CardType.CoreType::toString).toArray(String[]::new));
    TextListEdit superTypes =new TextListEdit(Arrays.asList(CardType.Supertype.values()).stream().map(CardType.Supertype::toString).toArray(String[]::new));
    TextListEdit manaCosts =new TextListEdit();
    TextListEdit keyWords =new TextListEdit(Arrays.asList(Keyword.values()).stream().map(Keyword::toString).toArray(String[]::new));
    JComboBox colorType =new JComboBox(new String[] { "Any", "Colorless", "MultiColor", "MonoColor"});
    JTextField cardText =new JTextField();
    private boolean updating=false;

    public RewardEdit()
    {
<<<<<<< HEAD
        setLayout(new GridLayout(16,2));

        add(new JLabel("Type:")); add(typeField);
        add(new JLabel("probability:")); add(probability);
        add(new JLabel("count:")); add(count);
        add(new JLabel("addMaxCount:")); add(addMaxCount);
        add(new JLabel("cardName:")); add(cardName);
        add(new JLabel("itemName:")); add(itemName);
        add(new JLabel("editions:")); add(editions);
        add(new JLabel("colors:")); add(colors);
        add(new JLabel("rarity:")); add(rarity);
        add(new JLabel("subTypes:")); add(subTypes);
        add(new JLabel("cardTypes:")); add(cardTypes);
        add(new JLabel("superTypes:")); add(superTypes);
        add(new JLabel("manaCosts:")); add(manaCosts);
        add(new JLabel("keyWords:")); add(keyWords);
        add(new JLabel("colorType:")); add(colorType);
        add(new JLabel("cardText:")); add(cardText);
=======

        add("Type:",typeField);
        add("probability:",probability);
        add("count:",count);
        add("addMaxCount:",addMaxCount);
        add("cardName:",cardName);
        add("itemName:",itemName);
        add("editions:",editions);
        add("colors:",colors);
        add("rarity:",rarity);
        add("subTypes:",subTypes);
        add("cardTypes:",cardTypes);
        add("superTypes:",superTypes);
        add("manaCosts:",manaCosts);
        add("keyWords:",keyWords);
        add("colorType:",colorType);
        add("cardText:",cardText);
>>>>>>> 93ac9fd7


        typeField.addActionListener((e -> RewardEdit.this.updateReward()));
        probability.addChangeListener(e -> RewardEdit.this.updateReward());
        count.addChangeListener(e -> RewardEdit.this.updateReward());
        addMaxCount.addChangeListener(e -> RewardEdit.this.updateReward());
        cardName.getDocument().addDocumentListener(new DocumentChangeListener(() -> RewardEdit.this.updateReward()));
        itemName.getDocument().addDocumentListener(new DocumentChangeListener(() -> RewardEdit.this.updateReward()));
        editions.getEdit().getDocument().addDocumentListener(new DocumentChangeListener(() -> RewardEdit.this.updateReward()));
        colors.getEdit().getDocument().addDocumentListener(new DocumentChangeListener(() -> RewardEdit.this.updateReward()));
        rarity.getEdit().getDocument().addDocumentListener(new DocumentChangeListener(() -> RewardEdit.this.updateReward()));
        subTypes.getEdit().getDocument().addDocumentListener(new DocumentChangeListener(() -> RewardEdit.this.updateReward()));
        cardTypes.getEdit().getDocument().addDocumentListener(new DocumentChangeListener(() -> RewardEdit.this.updateReward()));
        superTypes.getEdit().getDocument().addDocumentListener(new DocumentChangeListener(() -> RewardEdit.this.updateReward()));
        manaCosts.getEdit().getDocument().addDocumentListener(new DocumentChangeListener(() -> RewardEdit.this.updateReward()));
        keyWords.getEdit().getDocument().addDocumentListener(new DocumentChangeListener(() -> RewardEdit.this.updateReward()));
        colorType.addActionListener((e -> RewardEdit.this.updateReward()));
        cardText.getDocument().addDocumentListener(new DocumentChangeListener(() -> RewardEdit.this.updateReward()));

    }

    private void updateReward() {
        if(currentData==null||updating)
            return;


        currentData.type=typeField.getSelectedItem()==null?null:typeField.getSelectedItem().toString();
        currentData.probability=((Double)probability.getValue()).floatValue();
        currentData.count= (int) count.getValue();
        currentData.addMaxCount= (int) addMaxCount.getValue();
        currentData.cardName = cardName.getText().isEmpty()?null:cardName.getText();
        currentData.itemName = itemName.getText().isEmpty()?null:itemName.getText();
        currentData.editions = editions.getList();
        currentData.colors = colors.getList();
        currentData.rarity = rarity.getList();
        currentData.subTypes = subTypes.getList();
        currentData.cardTypes = cardTypes.getList();
        currentData.superTypes = superTypes.getList();
        currentData.manaCosts = manaCosts.getListAsInt();
        currentData.keyWords = keyWords.getList();
        currentData.colorType=colorType.getSelectedItem()==null?null:colorType.getSelectedItem().toString();
        currentData.cardText = cardText.getText().isEmpty()?null:cardText.getText();

        ChangeListener[] listeners = listenerList.getListeners(ChangeListener.class);
        if (listeners != null && listeners.length > 0) {
            ChangeEvent evt = new ChangeEvent(this);
            for (ChangeListener listener : listeners) {
                listener.stateChanged(evt);
            }
        }

    }
    public void addChangeListener(ChangeListener l) {
        listenerList.add(ChangeListener.class, l);
    }
    public void setCurrentReward(RewardData data)
    {
        currentData=data;
        refresh();
    }

    private void refresh() {
        setEnabled(currentData!=null);
        if(currentData==null)
        {
            return;
        }
        updating=true;
        typeField.setSelectedItem(currentData.type);

        probability.setValue(new Double(currentData.probability));
        count.setValue(currentData.count);
        addMaxCount.setValue(currentData.addMaxCount);
        cardName.setText(currentData.cardName);
        itemName.setText(currentData.itemName);
        editions.setText(currentData.editions);
        colors.setText(currentData.colors);
        rarity.setText(currentData.rarity);
        subTypes.setText(currentData.subTypes);
        cardTypes.setText(currentData.cardTypes);
        superTypes.setText(currentData.superTypes);
        manaCosts.setText(currentData.manaCosts);
        keyWords.setText(currentData.keyWords);
        colorType.setSelectedItem(currentData.colorType);
        cardText.setText(currentData.cardText);


        updating=false;
    }
}<|MERGE_RESOLUTION|>--- conflicted
+++ resolved
@@ -36,26 +36,6 @@
 
     public RewardEdit()
     {
-<<<<<<< HEAD
-        setLayout(new GridLayout(16,2));
-
-        add(new JLabel("Type:")); add(typeField);
-        add(new JLabel("probability:")); add(probability);
-        add(new JLabel("count:")); add(count);
-        add(new JLabel("addMaxCount:")); add(addMaxCount);
-        add(new JLabel("cardName:")); add(cardName);
-        add(new JLabel("itemName:")); add(itemName);
-        add(new JLabel("editions:")); add(editions);
-        add(new JLabel("colors:")); add(colors);
-        add(new JLabel("rarity:")); add(rarity);
-        add(new JLabel("subTypes:")); add(subTypes);
-        add(new JLabel("cardTypes:")); add(cardTypes);
-        add(new JLabel("superTypes:")); add(superTypes);
-        add(new JLabel("manaCosts:")); add(manaCosts);
-        add(new JLabel("keyWords:")); add(keyWords);
-        add(new JLabel("colorType:")); add(colorType);
-        add(new JLabel("cardText:")); add(cardText);
-=======
 
         add("Type:",typeField);
         add("probability:",probability);
@@ -73,7 +53,6 @@
         add("keyWords:",keyWords);
         add("colorType:",colorType);
         add("cardText:",cardText);
->>>>>>> 93ac9fd7
 
 
         typeField.addActionListener((e -> RewardEdit.this.updateReward()));
