--- conflicted
+++ resolved
@@ -15,11 +15,7 @@
         BorderLayout layout=new BorderLayout();
         setLayout(layout);
         add(tabs);
-<<<<<<< HEAD
-        tabs.addTab("World",new WorldEditor());
-=======
         tabs.addTab("World",worldEditor);
->>>>>>> 93ac9fd7
         tabs.addTab("POI",new PointOfInterestEditor());
         tabs.addTab("Items",new ItemsEditor());
         tabs.addTab("Enemies",new EnemyEditor());
